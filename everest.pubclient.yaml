<<<<<<< HEAD
- Name: Miao.CelesteNet.Client
  Version: 3.2.2
=======
- Name: CelesteNet.Client
  Version: 2.4.1
>>>>>>> 405a7e5e
  DLL: CelesteNet.Client.dll
  Dependencies:
    - Name: EverestCore
      Version: 1.4673.0
    - Name: ExtendedChineseFont
      Version: 1.0.0
    - Name: ChinaMirror
      Version: 1.2.0<|MERGE_RESOLUTION|>--- conflicted
+++ resolved
@@ -1,10 +1,5 @@
-<<<<<<< HEAD
-- Name: Miao.CelesteNet.Client
-  Version: 3.2.2
-=======
 - Name: CelesteNet.Client
-  Version: 2.4.1
->>>>>>> 405a7e5e
+  Version: 3.2.3
   DLL: CelesteNet.Client.dll
   Dependencies:
     - Name: EverestCore
