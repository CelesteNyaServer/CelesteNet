﻿# NOTES:
# The # Symbol at the start of a line counts as a Comment. To include in dialog, use a \#
# The . Symbol will cause a pause unless escaped with \. (ex: Mr. Oshiro has a pause, Mr\. Oshiro does not)
# Newlines automatically create a Page Break, unless there is an {n} command on the previous line
# Commands: Anything inside of curly braces {...} is a command and should not be translated.

# Inline Text Commands:
# {~}wavy text{/~}
# {!}impact text{/!}
# {>> x}changes speed at which characters are displayed{>>}
# {# 000000}this text is black{#} (uses HEX color values)
# {+MENU_BEGIN} inserts the dialog from the MENU_BEGIN value (in English, "CLIMB")
# {n} creates a newline, without a page break
# {0.5} creates a 0.5 second pause
# {big}this text is large{/big}

# Gameplay Control Commands (should never change)
# {trigger x} this triggers an in-game event
# {anchor} controls the visual position of the textbox in-game

# GhostNet Module Postcards
	POSTCARD_CELESTENETCLIENT_BACKTOMENU=			The server has sent you back to the main menu\.

# GhostNet Module Options
	MODOPTIONS_CELESTENETCLIENT_TITLE=			CelesteNet - Multiplayer

	MODOPTIONS_CELESTENETCLIENT_CONNECTED=			Connected
	MODOPTIONS_CELESTENETCLIENT_CONNECTEDHINT=			Try setting "Receive Player Avatars" OFF if you can't connect
	MODOPTIONS_CELESTENETCLIENT_AVATARS=				Receive Player Avatars
	MODOPTIONS_CELESTENETCLIENT_AVATARSHINT=			Tells the server not to send you any profile pics during handshake.
<<<<<<< HEAD
	MODOPTIONS_CELESTENETCLIENT_AUTORECONNECT=			Auto Reconnect
	MODOPTIONS_CELESTENETCLIENT_AUTORECONNECTHINT=		Only reconnects when getting disconnected unexpectedly, not on start-up.
	MODOPTIONS_CELESTENETCLIENT_SERVER=				Server: ((server))
	MODOPTIONS_CELESTENETCLIENT_LOGINMODE=			Login Mode
	MODOPTIONS_CELESTENETCLIENT_LOGINMODEHINT=		Switch between Guest mode (uses "Guest name") and Key mode (registered with "Key" below)
	MODOPTIONS_CELESTENETCLIENT_NAME=				Name: ((name)) (for Guest mode only)
	MODOPTIONS_CELESTENETCLIENT_NAMEHINT=			A guest name - will not use linked account or have profile pic.
	MODOPTIONS_CELESTENETCLIENT_KEY=				Key: ((key))
	MODOPTIONS_CELESTENETCLIENT_KEYHINT=			Get key by linking a Discord account on celestenet.0x0a.de (in web browser).
	MODOPTIONS_CELESTENETCLIENT_RESETGENERAL=	Reset General Settings
	MODOPTIONS_CELESTENETCLIENT_RESETGENERALHINT=	Resets the options above to defaults, excluding Name/Key
=======
	MODOPTIONS_CELESTENETCLIENT_HIDEOWNCHANNEL=			Hide your channel name
	MODOPTIONS_CELESTENETCLIENT_HIDEOWNCHANNELHINT=		Intended for streamers.{n}Prevents leaking your channel name when receiving a message or opening the player list.
	MODOPTIONS_CELESTENETCLIENT_SERVER=			Server: ((server))
	MODOPTIONS_CELESTENETCLIENT_NAME=			Name / Key: ((name))
>>>>>>> 22612a92
	MODOPTIONS_CELESTENETCLIENT_SETTINGS=			Settings

	MODOPTIONS_CELESTENETCLIENT_EXTRASERVERS_SLIDER= Switch Servers
	MODOPTIONS_CELESTENETCLIENT_EXTRASERVERS_RELOAD= Reload Extra Servers

	MODOPTIONS_CELESTENETCLIENT_DEVONLYHINT=			Only for developers.
	MODOPTIONS_CELESTENETCLIENT_INTERACTIONSHINT=		This only affects your ability to interact with others.
	MODOPTIONS_CELESTENETCLIENT_ENTITIESHINT=			Entities are keys, berries, Theo, jellyfish and other things.

	MODOPTIONS_CELESTENETCLIENT_OTHERPLAYEROPACITY= 		Other Players' Opacity
	MODOPTIONS_CELESTENETCLIENT_SOUNDVOLUME=			Sound Volume

	MODOPTIONS_CELESTENETCLIENT_NAMEOPACITY=			Name Opacity
	MODOPTIONS_CELESTENETCLIENT_EMOTEOPACITY=			Emote Opacity
	MODOPTIONS_CELESTENETCLIENT_OFFSCREENNAMES=				Names when Off-Screen
	MODOPTIONS_CELESTENETCLIENT_OFFSCREENNAMEOPACITY= 		Name Opacity (Off-Screen)
	MODOPTIONS_CELESTENETCLIENT_OFFSCREENEMOTES=			Emotes when Off-Screen
	MODOPTIONS_CELESTENETCLIENT_OFFSCREENEMOTEOPACITY=		Emote Opacity (Off-Screen)

	MODOPTIONS_CELESTENETCLIENT_INGAME= 			In-Game
	MODOPTIONS_CELESTENETCLIENT_CHATUI= 			Chat
	MODOPTIONS_CELESTENETCLIENT_PLAYERLISTUI= 			Player List

	MODOPTIONS_CELESTENETCLIENT_UISIZE= 			UI Size
	MODOPTIONS_CELESTENETCLIENT_UISIZECHAT= 		UI Size: Chat
	MODOPTIONS_CELESTENETCLIENT_UISIZEPLAYERLIST=	UI Size: Player List
	MODOPTIONS_CELESTENETCLIENT_UIBLUR= 			UI Blur
	MODOPTIONS_CELESTENETCLIENT_UIBLURHINT=			Lower the quality if you're experiencing lag.
	MODOPTIONS_CELESTENETCLIENT_UISIZEHINT=			Changing this updates the UI Sizes "Player List" and "Chat" to this value.
	MODOPTIONS_CELESTENETCLIENT_PLSCROLLMODEHINT=	"Hold" - Hold to auto-scroll when opening, {n}"Keybinds" - Up/Down control binds, {n}"Keybinds on Hold" - Up/Down binds only while holding
	MODOPTIONS_CELESTENETCLIENT_PLAYERLISTSCROLLDELAYHINT= 		Delay before scrolling, applies to "Hold" mode only. "0" probably not recommended.


	MODOPTIONS_CELESTENETCLIENT_RELOAD= 			Reload Emotes
	MODOPTIONS_CELESTENETCLIENT_RELOADHINT=			Open Saves/modsettings-CelesteNet.celeste in a text editor.
	MODOPTIONS_CELESTENETCLIENT_RECOMMENDED= 		Install Recommended Mods
	MODOPTIONS_CELESTENETCLIENT_RECOMMENDEDHINT=		((list))

	MODOPTIONS_CELESTENETCLIENT_SUBHEADING_GENERAL=		General Settings
	MODOPTIONS_CELESTENETCLIENT_SUBHEADING_UI=		User Interface
	MODOPTIONS_CELESTENETCLIENT_SUBHEADING_OTHER=		Emotes & Controls
	MODOPTIONS_CELESTENETCLIENT_SUBHEADING_PLAYERS=		Ghosts (Players)
	MODOPTIONS_CELESTENETCLIENT_SUBHEADING_SOUND=		Sounds


	MODOPTIONS_CELESTENETCLIENT_BUTTONPLAYERLIST=		Show Player List
	MODOPTIONS_CELESTENETCLIENT_BUTTONCHAT=		Open Chat
	MODOPTIONS_CELESTENETCLIENT_BINDS_PLAYERLIST=		Player List - only work with "Show Player List" held!
	MODOPTIONS_CELESTENETCLIENT_BINDS_CHAT=			Chat - only work while chat is open!
	MODOPTIONS_CELESTENETCLIENT_BINDS_EMOTE=		Emotes<|MERGE_RESOLUTION|>--- conflicted
+++ resolved
@@ -28,7 +28,6 @@
 	MODOPTIONS_CELESTENETCLIENT_CONNECTEDHINT=			Try setting "Receive Player Avatars" OFF if you can't connect
 	MODOPTIONS_CELESTENETCLIENT_AVATARS=				Receive Player Avatars
 	MODOPTIONS_CELESTENETCLIENT_AVATARSHINT=			Tells the server not to send you any profile pics during handshake.
-<<<<<<< HEAD
 	MODOPTIONS_CELESTENETCLIENT_AUTORECONNECT=			Auto Reconnect
 	MODOPTIONS_CELESTENETCLIENT_AUTORECONNECTHINT=		Only reconnects when getting disconnected unexpectedly, not on start-up.
 	MODOPTIONS_CELESTENETCLIENT_SERVER=				Server: ((server))
@@ -40,12 +39,8 @@
 	MODOPTIONS_CELESTENETCLIENT_KEYHINT=			Get key by linking a Discord account on celestenet.0x0a.de (in web browser).
 	MODOPTIONS_CELESTENETCLIENT_RESETGENERAL=	Reset General Settings
 	MODOPTIONS_CELESTENETCLIENT_RESETGENERALHINT=	Resets the options above to defaults, excluding Name/Key
-=======
 	MODOPTIONS_CELESTENETCLIENT_HIDEOWNCHANNEL=			Hide your channel name
 	MODOPTIONS_CELESTENETCLIENT_HIDEOWNCHANNELHINT=		Intended for streamers.{n}Prevents leaking your channel name when receiving a message or opening the player list.
-	MODOPTIONS_CELESTENETCLIENT_SERVER=			Server: ((server))
-	MODOPTIONS_CELESTENETCLIENT_NAME=			Name / Key: ((name))
->>>>>>> 22612a92
 	MODOPTIONS_CELESTENETCLIENT_SETTINGS=			Settings
 
 	MODOPTIONS_CELESTENETCLIENT_EXTRASERVERS_SLIDER= Switch Servers
