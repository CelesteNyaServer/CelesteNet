﻿using Mono.Options;
using System;
using System.Globalization;
using System.IO;
using System.Reflection;
using System.Threading;

namespace Celeste.Mod.CelesteNet.Server
{
    public static class Program {

        public static CelesteNetServer? Server;

        //日志头
        private static void LogHeader(TextWriter w) {
            w.WriteLine("CelesteNet.Server");
            w.WriteLine($"Server v.{typeof(CelesteNetServer).Assembly.GetName().Version}");
            w.WriteLine($"Shared v.{typeof(Logger).Assembly.GetName().Version}");
            w.WriteLine();
        }

        //从目录中加载动态库
        private static ResolveEventHandler GetAssemblyResolverForDirectory(string dir) => (asmSender, asmArgs) => {
            if (asmArgs.Name == null)
                return null;
            string name = new AssemblyName(asmArgs.Name).Name ?? asmArgs.Name;
            string path = Path.Combine(dir, name + ".dll");
            if (!File.Exists(path))
                path = Path.Combine(dir, name + ".exe");
            return File.Exists(path) ? Assembly.LoadFrom(path) : null;
        };

        //程序入口点
        public static void Main(string[] args) {
            //区域性兼容处理
            CultureInfo.DefaultThreadCurrentCulture = CultureInfo.InvariantCulture;
            CultureInfo.DefaultThreadCurrentUICulture = CultureInfo.InvariantCulture;

            //加载动态库 加载Celeste主程序做依赖
            string? serverPath = typeof(CelesteNetServer).Assembly.Location;
            if (!serverPath.IsNullOrEmpty() && !(serverPath = Path.GetDirectoryName(Path.GetFullPath(serverPath))).IsNullOrEmpty())
                AppDomain.CurrentDomain.AssemblyResolve += GetAssemblyResolverForDirectory(serverPath);

<<<<<<< HEAD
#if INMODDIR && NETFRAMEWORK
            string? celestePath = Path.GetFullPath(Path.Combine("..", "..", "..", "..", "..", ".."));
            if (!File.Exists(Path.Combine(celestePath, "Celeste.exe"))) {
                celestePath = null;
            } else {
                AppDomain.CurrentDomain.AssemblyResolve += GetAssemblyResolverForDirectory(celestePath);
            }
#endif
            
=======
>>>>>>> 5db6821b
            MainMain(args);
        }

        private static void MainMain(string[] args) {
            LogHeader(Console.Out);
            Thread.CurrentThread.Name = "Main Thread";

            CelesteNetServerSettings settings = new();
            settings.Load();
            settings.Save();


            bool showHelp = false;
            string? logFile = "log-celestenet.txt";
            OptionSet options = new() {
                {
                    "v|loglevel:",
                    $"Change the log level, ranging from {LogLevel.CRI} ({(int) LogLevel.CRI}) to {LogLevel.DEV} ({(int) LogLevel.DEV}). Defaults to {LogLevel.INF} ({(int) LogLevel.INF}).",
                    v => {
                        if (Enum.TryParse(v, true, out LogLevel level)) {
                            Logger.Level = level;
                        } else {
                            Logger.Level--;
                        }

                        if (Logger.Level < LogLevel.DEV)
                            Logger.Level = LogLevel.DEV;
                        if (Logger.Level > LogLevel.CRI)
                            Logger.Level = LogLevel.CRI;

                        Console.WriteLine($"Log level changed to {Logger.Level}");
                    }
                },

                { "log", "Specify the file to log to.", v => { if (v != null) logFile = v; } },
                { "nolog", "Disable logging to a file.", v => { if (v != null) logFile = null; } },

                { "h|help", "Show this message and exit.", v => showHelp = v != null },
            };

            try {
                options.Parse(args);

            } catch (OptionException e) {
                Console.WriteLine(e.Message);
                Console.WriteLine("Use --help for argument info.");
                return;
            }

            if (showHelp) {
                options.WriteOptionDescriptions(Console.Out);
                return;
            }

            if (logFile == null) {
                MainRun(settings);
                return;
            }

            if (File.Exists(logFile))
                File.Delete(logFile);

            using FileStream fileStream = new(logFile, FileMode.OpenOrCreate, FileAccess.Write, FileShare.ReadWrite | FileShare.Delete);
            using StreamWriter fileWriter = new(fileStream, Console.OutputEncoding);
            using LogWriter logWriter = new() {
                STDOUT = Console.Out,
                File = fileWriter
            };
            LogHeader(fileWriter);

            try {
                Console.SetOut(logWriter);
                MainRun(settings);

            } finally {
                if (logWriter.STDOUT != null) {
                    Console.SetOut(logWriter.STDOUT);
                    logWriter.STDOUT = null;
                }
            }
        }

        private static void MainRun(CelesteNetServerSettings settings) {
            AppDomain.CurrentDomain.UnhandledException += UnhandledExceptionHandler;
            using CelesteNetServer server = Server = new(settings);
            server.Start();
            server.Wait();
            Server = null;
        }

        private static void UnhandledExceptionHandler(object sender, UnhandledExceptionEventArgs e) {
            if (e.IsTerminating) {
                _CriticalFailureIsUnhandledException = true;
                CriticalFailureHandler(e.ExceptionObject as Exception ?? new Exception("Unknown unhandled exception."));

            } else {
                Logger.Log(LogLevel.CRI, "main", "Encountered an UNHANDLED EXCEPTION. Server shutting down.");
                Logger.LogDetailedException(e.ExceptionObject as Exception ?? new Exception("Unknown unhandled exception."));
            }
        }

        private static bool _CriticalFailureIsUnhandledException;
        public static void CriticalFailureHandler(Exception e) {
            Logger.Log(LogLevel.CRI, "main", "Encountered a CRITICAL FAILURE. Server shutting down.");
            Logger.LogDetailedException(e ?? new Exception("Unknown exception."));

            if (!_CriticalFailureIsUnhandledException)
                Environment.Exit(-1);
        }

    }
}<|MERGE_RESOLUTION|>--- conflicted
+++ resolved
@@ -41,18 +41,6 @@
             if (!serverPath.IsNullOrEmpty() && !(serverPath = Path.GetDirectoryName(Path.GetFullPath(serverPath))).IsNullOrEmpty())
                 AppDomain.CurrentDomain.AssemblyResolve += GetAssemblyResolverForDirectory(serverPath);
 
-<<<<<<< HEAD
-#if INMODDIR && NETFRAMEWORK
-            string? celestePath = Path.GetFullPath(Path.Combine("..", "..", "..", "..", "..", ".."));
-            if (!File.Exists(Path.Combine(celestePath, "Celeste.exe"))) {
-                celestePath = null;
-            } else {
-                AppDomain.CurrentDomain.AssemblyResolve += GetAssemblyResolverForDirectory(celestePath);
-            }
-#endif
-            
-=======
->>>>>>> 5db6821b
             MainMain(args);
         }
 
