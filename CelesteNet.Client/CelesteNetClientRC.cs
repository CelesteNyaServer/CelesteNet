--- conflicted
+++ resolved
@@ -30,18 +30,9 @@
                 // Port MUST be fixed as the website expects it to be the same for everyone.
                 Listener.Prefixes.Add($"http://localhost:{CelesteNetUtils.ClientRCPort}/");
                 Listener.Start();
-<<<<<<< HEAD
-            }
-            catch (Exception e)
-            {
-                e.LogDetailed();
-                try
-                {
-=======
             } catch (Exception e) {
                 Logger.LogDetailedException(e);
                 try {
->>>>>>> 5db6821b
                     Listener?.Stop();
                 }
                 catch { }
@@ -59,11 +50,8 @@
         public static void Shutdown()
         {
             Listener?.Abort();
-<<<<<<< HEAD
             tokenSource.Cancel();
-=======
             //ListenerThread?.Abort();
->>>>>>> 5db6821b
             Listener = null;
             ListenerThread = null;
         }
@@ -343,8 +331,8 @@
                             try
                             {
                                 string clientId = "DEV";
-                                string clientSecret ="DEV";
-                                var result =  HttpUtils.Post("https://celeste.centralteam.cn/oauth/token","\r\n{\"client_id\":\""+clientId+"\",\r\n\"client_secret\":\""+clientSecret+"\",\r\n\"grant_type\":\"authorization_code\",\r\n\"code\":\""+name+"\",\r\n\"redirect_uri\":\"http://localhost:38038/auth\"\r\n}\r\n");
+                                string clientSecret = "DEV";
+                                var result = HttpUtils.Post("https://celeste.centralteam.cn/oauth/token","\r\n{\"client_id\":\""+clientId+"\",\r\n\"client_secret\":\""+clientSecret+"\",\r\n\"grant_type\":\"authorization_code\",\r\n\"code\":\""+name+"\",\r\n\"redirect_uri\":\"http://localhost:38038/auth\"\r\n}\r\n");
                                 dynamic json = JsonConvert.DeserializeObject(result);
                                 CelesteNetClientModule.Settings.Key = json.access_token;
                                 CelesteNetClientModule.Settings.RefreshToken = json.refresh_token;
