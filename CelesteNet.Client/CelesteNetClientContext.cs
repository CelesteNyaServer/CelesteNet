--- conflicted
+++ resolved
@@ -130,12 +130,8 @@
                 MainThreadQueue.Clear();
             }
 
-<<<<<<< HEAD
             if ((Client?.SafeDisposeTriggered ?? false) && (Client?.IsAlive ?? false)) {
                 Logger.Log(LogLevel.DEV, "lifecycle", $"CelesteNetClientContext Update: Disposing client because Client.SafeDisposeTriggered");
-=======
-            if ((Client?.SafeDisposeTriggered ?? false) && (Client?.IsAlive ?? false))
->>>>>>> b186f404
                 Client.Dispose();
             }
         }
@@ -146,10 +142,7 @@
             // This must happen at the very end, as XNA / FNA won't update their internal lists, causing "dead" components to update.
 
             if (SafeDisposeTriggered) {
-<<<<<<< HEAD
                 Logger.Log(LogLevel.DEV, "lifecycle", $"CelesteNetClientContext Draw: Disposing because SafeDisposeTriggered");
-=======
->>>>>>> b186f404
                 if (!IsDisposed)
                     Dispose();
                 return;
@@ -165,14 +158,9 @@
                         // FIXME: Make sure that nothing tries to make use of the dead connection until the restart.
                         if (Status.Spin)
                             Status.Set("Disconnected", 3f, false);
-<<<<<<< HEAD
-                        QueuedTaskHelper.Do(new Tuple<object, string>(this, "CelesteNetAutoReconnect"), 1D, () => {
+                        QueuedTaskHelper.Do(new Tuple<object, string>(this, "CelesteNetAutoReconnect"), 2D, () => {
                             if (CelesteNetClientModule.Instance.Context == this) {
                                 Logger.Log(LogLevel.DEV, "lifecycle", $"CelesteNetClientContext - QueueTask: Calling instance Start");
-=======
-                        QueuedTaskHelper.Do(new Tuple<object, string>(this, "CelesteNetAutoReconnect"), 2D, () => {
-                            if (CelesteNetClientModule.Instance.Context == this)
->>>>>>> b186f404
                                 CelesteNetClientModule.Instance.Start();
                             }
                         });
