--- conflicted
+++ resolved
@@ -74,15 +74,9 @@
         public override void Initialize() {
             base.Initialize();
 
-<<<<<<< HEAD
-            Logger.Log(LogLevel.DEV, "lifecycle", $"initializing Render Helper...");
-            RunOnMainThread(() => {
-                Logger.Log(LogLevel.DEV, "lifecycle", $"Main thread initializing Render Helper");
-=======
             Logger.Log(LogLevel.VVV, "cnet-rndrhlp", $"initializing Render Helper...");
             RunOnMainThread(() => {
                 Logger.Log(LogLevel.VVV, "cnet-rndrhlp", $"Main thread initializing Render Helper");
->>>>>>> b186f404
                 BlurRT = new(GraphicsDevice, UI_WIDTH, UI_HEIGHT, false, SurfaceFormat.Color, DepthFormat.None, 0, RenderTargetUsage.DiscardContents);
 
                 IL.Celeste.Level.Render += ILRenderLevel;
@@ -93,11 +87,7 @@
         public override void Disconnect(bool forceDispose = false) {
             try {
                 Context?._RunOnMainThread(() => {
-<<<<<<< HEAD
-                    Logger.Log(LogLevel.DEV, "lifecycle", $"Main thread disposing Render Helper");
-=======
                     Logger.Log(LogLevel.VVV, "cnet-rndrhlp", $"Main thread disposing Render Helper");
->>>>>>> b186f404
                     IL.Celeste.Level.Render -= ILRenderLevel;
                     IL.Monocle.Engine.RenderCore -= ILRenderCore;
 
@@ -119,20 +109,12 @@
         protected override void Dispose(bool disposing) {
             base.Dispose(disposing);
 
-<<<<<<< HEAD
-            Logger.Log(LogLevel.DEV, "lifecycle", $"disposing Render Helper...");
-=======
             Logger.Log(LogLevel.VVV, "cnet-rndrhlp", $"disposing Render Helper...");
->>>>>>> b186f404
 
             if (!_disconnected) {
                 try {
                     MainThreadHelper.Do(() => {
-<<<<<<< HEAD
-                        Logger.Log(LogLevel.DEV, "lifecycle", $"Main thread disposing Render Helper");
-=======
                         Logger.Log(LogLevel.VVV, "cnet-rndrhlp", $"Main thread disposing Render Helper");
->>>>>>> b186f404
                         IL.Celeste.Level.Render -= ILRenderLevel;
                         IL.Monocle.Engine.RenderCore -= ILRenderCore;
 
