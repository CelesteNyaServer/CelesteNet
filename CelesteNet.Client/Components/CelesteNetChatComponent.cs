﻿using Celeste.Mod.CelesteNet.Client.Entities;
using Celeste.Mod.CelesteNet.DataTypes;
using Microsoft.Xna.Framework;
using Microsoft.Xna.Framework.Graphics;
using Microsoft.Xna.Framework.Input;
using Monocle;
using System;
using System.Collections.Generic;
using System.Linq;
using System.Text;
using System.Threading.Tasks;
using MDraw = Monocle.Draw;

namespace Celeste.Mod.CelesteNet.Client.Components {
    public class CelesteNetChatComponent : CelesteNetGameComponent {

        protected float _Time;

<<<<<<< HEAD
        public float Scale => Settings.UIScaleChat;
=======
        public float Scale => Settings.UIScale;
>>>>>>> cd3f8feb
        protected int ScrolledFromIndex = 0;
        protected float ScrolledDistance = 0f;
        protected int skippedMsgCount = 0;

        public string PromptMessage = "";
        public Color PromptMessageColor = Color.White;

        public float? RenderPositionY { get; private set; } = null;

        protected Overlay _DummyOverlay = new PauseUpdateOverlay();

        public List<DataChat> Log = new();
        public List<DataChat> LogSpecial = new();
        public Dictionary<string, DataChat> Pending = new();
        public string Typing = "";

        public List<CommandInfo> CommandList = new();
        /*
         * I was using these to debug on live server which doesn't send me command list yet * /
        {
            new() { ID = "tp", FirstArg = CompletionType.Player },
            new() { ID = "whisper", FirstArg = CompletionType.Player },
            new() { ID = "join", FirstArg = CompletionType.Channel },
            new() { ID = "channel", FirstArg = CompletionType.Channel },
            new() { ID = "emote", FirstArg = CompletionType.Emote },
            new() { ID = "e", FirstArg = CompletionType.Emote, AliasTo = "emote" },
            new() { ID = "tpon", FirstArg = (CompletionType) 5 }
        };
        */

        public ChatMode Mode => Active ? ChatMode.All : Settings.ShowNewMessages;

        public enum ChatMode {
            All,
            Special,
            Off
        }

        protected Vector2 ScrollPromptSize = new Vector2(
                                GFX.Gui["controls/directions/0x-1"].Width + GFX.Gui["controls/keyboard/PageUp"].Width,
                                Math.Max(GFX.Gui["controls/directions/0x-1"].Height, GFX.Gui["controls/keyboard/PageUp"].Height)
                            );
        public float ScrollFade => (int) Settings.ChatScrollFading / 2f;

        public enum ChatScrollFade {
            None = 0,
            Fast = 1,
            Smooth = 2
        }

        public List<string> Repeat = new() {
            ""
        };

        protected int _RepeatIndex = 0;
        public int RepeatIndex {
            get => _RepeatIndex;
            set {
                if (_RepeatIndex == value)
                    return;

                value = (value + Repeat.Count) % Repeat.Count;

                if (_RepeatIndex == 0 && value != 0)
                    Repeat[0] = Typing;
                Typing = Repeat[value];
                _RepeatIndex = value;
                _CursorIndex = Typing.Length;
            }
        }

        protected int _CursorIndex = 0;
        public int CursorIndex {
            get => _CursorIndex;
            set {
                if (value < 0)
                    value = 0;

                // This deliberately exceeds the Typing string's indices since the cursor
                // 1. ... at index 0 is before the first char,
                // 2. ... at Typing.Length-1 is before the last char,
                // and at Typing.Length is _after_ the last char.
                if (value > Typing.Length)
                    value = Typing.Length;

                _CursorIndex = value;
            }
        }

        protected bool _ControlHeld = false;

        protected InputRepeatDelay LeftRightRepeatDelay = new(Keys.Left, Keys.Right);
        protected InputRepeatDelay DeleteRepeatDelay = new(Keys.Delete);

        public class InputRepeatDelay {
            /* A class to implement a key input delay that when held
             * - allows the action to perform right away
             * - then has an inital delay before triggering again
             * - after that uses a faster moving delay to trigger
             * e.g. like when holding down Left/Right Arrow Key in a text editor.
             */

            public readonly Keys InputA;
            public readonly Keys InputB;

            public readonly float InitialDelay;
            public readonly float MoveDelay;

            protected bool IsDownA => MInput.Keyboard.Check(InputA);
            protected bool IsDownB => MInput.Keyboard.Check(InputB);
            protected bool WasDownA => MInput.Keyboard.PreviousState[InputA] == KeyState.Down;
            protected bool WasDownB => MInput.Keyboard.PreviousState[InputB] == KeyState.Down;

            public bool CanMove => timeSinceMoved > (moveFast ? MoveDelay : InitialDelay) || (!WasDownA && !WasDownB);

            private bool moveFast = false;
            private float timeSinceMoved = 0;

            public InputRepeatDelay(Keys A, Keys B = Keys.None, float initialDelay = 0.3f, float moveDelay = 0.05f) {
                // can be used with a single key, where InputB gets set to A also
                InputA = A;
                InputB = (B != Keys.None) ? B : A;
                InitialDelay = initialDelay;
                MoveDelay = moveDelay;
            }

            public void Update(float time) {
                timeSinceMoved += time;

                if (!IsDownA && !IsDownB) {
                    // always reset so that first press has no delays
                    timeSinceMoved = 0;
                }
            }

            public bool Check(Keys K) {
                if (K != InputA && K != InputB)
                    return false;
                return MInput.Keyboard.Check(K) && CanMove;
            }

            public void Triggered() {
                timeSinceMoved = 0;
                // this is where moveFast gets set, so that MoveDelay only gets used after first trigger had InitialDelay
                moveFast = WasDownA || WasDownB;
            }
        }

        protected bool _SceneWasPaused;
        protected int _ConsumeInput;
        protected bool _Active;
        public bool Active {
            get => _Active;
            set {
                if (_Active == value)
                    return;
                ScrolledDistance = 0f;
                ScrolledFromIndex = 0;
                SetPromptMessage(PromptMessageTypes.None);

                if (value) {
                    _SceneWasPaused = Engine.Scene.Paused;
                    Engine.Scene.Paused = true;
                    // If we're in a level, add a dummy overlay to prevent the pause menu from handling input.
                    if (Engine.Scene is Level level)
                        level.Overlay = _DummyOverlay;

                    _RepeatIndex = 0;
                    _Time = 0;
                    TextInput.OnInput += OnTextInput;
                } else {
                    Typing = "";
                    CursorIndex = 0;
                    UpdateCompletion(CompletionType.None);
                    Engine.Scene.Paused = _SceneWasPaused;
                    _ConsumeInput = 2;
                    if (Engine.Scene is Level level && level.Overlay == _DummyOverlay)
                        level.Overlay = null;
                    TextInput.OnInput -= OnTextInput;
                }

                _Active = value;
            }
        }

<<<<<<< HEAD
        protected List<string> Completion = new() {};
        public string CompletionPartial { get; private set; } = "";
        private int _CompletionSelected = -1;
        public int CompletionSelected { 
            get => _CompletionSelected; 
            private set {
                if (value == _CompletionSelected)
                    return;

                if (value < -1)
                    value = Completion.Count - 1;

                if (value >= Completion.Count)
                    value = -1;

                _CompletionSelected = value;
            }
        }
        protected CompletionType CompletionArgType;
        protected Atlas CompletionEmoteAtlas;
        private PromptMessageTypes PromptMessageType;

        public enum PromptMessageTypes {
            None = 0,
            Scroll,
            Info
=======
        private PromptMessageTypes PromptMessageType;
        public enum PromptMessageTypes {
            None = 0,
            Scroll
>>>>>>> cd3f8feb
        }

        public CelesteNetChatComponent(CelesteNetClientContext context, Game game)
            : base(context, game) {

            UpdateOrder = 10000;
            DrawOrder = 10100;

            Persistent = true;
        }

        public void Send(string text) {
            text = text?.Trim();
            if (string.IsNullOrEmpty(text))
                return;

            lock (Log) {
                if (Pending.ContainsKey(text))
                    return;
                DataChat msg = new() {
                    Player = Client.PlayerInfo,
                    Text = text
                };
                Pending[text] = msg;
                Log.Add(msg);
                LogSpecial.Add(msg);
                Client.Send(msg);
            }
        }

        public void Handle(CelesteNetConnection con, DataChat msg) {
            if (Client == null)
                return;

            lock (Log) {
                if (msg.Player?.ID == Client.PlayerInfo?.ID) {
                    foreach (DataChat pending in Pending.Values) {
                        Log.Remove(pending);
                        LogSpecial.Remove(pending);
                    }
                    Pending.Clear();
                }

                int index = Log.FindLastIndex(other => other.ID == msg.ID);
                if (index == -1) {
                    index = Log.FindLastIndex(other => other.ID < msg.ID);
                    if (index == -1)
                        index = Log.Count - 1;
                    Log.Insert(index + 1, msg);
                } else if (Log[index].Version <= msg.Version) {
                    Log[index] = msg;
                }
                if (msg.Color != Color.White) {
                    index = LogSpecial.FindLastIndex(other => other.ID == msg.ID);
                    if (index == -1) {
                        index = LogSpecial.FindLastIndex(other => other.ID < msg.ID);
                        if (index == -1)
                            index = LogSpecial.Count - 1;
                        LogSpecial.Insert(index + 1, msg);
                    } else if (LogSpecial[index].Version <= msg.Version) {
                        LogSpecial[index] = msg;
                    }
                }
            }
        }

        public void Handle(CelesteNetConnection con, DataCommandList commands) {
            CommandList.Clear();
            foreach (CommandInfo cmd in commands.List) {
                Logger.Log(LogLevel.INF, "chat", $"Learned about server command: {cmd.ID}{(!cmd.AliasTo.IsNullOrEmpty() ? $" (alias of {cmd.AliasTo})" : "")} ({cmd.FirstArg})");
                CommandList.Add(cmd);
            }
        }

        public override void Update(GameTime gameTime) {
            base.Update(gameTime);

            if (Client == null) {
                Active = false;
                return;
            }

            _Time += Engine.RawDeltaTime;

            Overworld overworld = Engine.Scene as Overworld;
            bool isRebinding = Engine.Scene == null ||
                Engine.Scene.Entities.FindFirst<KeyboardConfigUI>() != null ||
                Engine.Scene.Entities.FindFirst<ButtonConfigUI>() != null ||
                ((overworld?.Current ?? overworld?.Next) is OuiFileNaming naming && naming.UseKeyboardInput) ||
                ((overworld?.Current ?? overworld?.Next) is UI.OuiModOptionString stringInput && stringInput.UseKeyboardInput);

            if (!(Engine.Scene?.Paused ?? true) || isRebinding) {
                string typing = Typing;
                Active = false;
                Typing = typing;
            }

            if (!Active && !isRebinding && Settings.ButtonChat.Button.Pressed) {
                Active = true;

            } else if (Active) {
                Engine.Commands.Open = false;

                ScrolledDistance = Math.Max(0f, ScrolledDistance + (MInput.Keyboard.CurrentState[Keys.PageUp] - MInput.Keyboard.CurrentState[Keys.PageDown]) * 2f * Settings.ChatScrollSpeed);
                if (ScrolledDistance < 10f) {
                    ScrolledFromIndex = Log.Count;
<<<<<<< HEAD
                }

                _ControlHeld = MInput.Keyboard.Check(Keys.LeftControl) || MInput.Keyboard.Check(Keys.RightControl);

                if (!MInput.Keyboard.Check(Keys.Left) && !MInput.Keyboard.Check(Keys.Right)) {
                    _CursorMoveFast = false;
                    _TimeSinceCursorMove = 0;
=======
>>>>>>> cd3f8feb
                }

                _ControlHeld = MInput.Keyboard.Check(Keys.LeftControl) || MInput.Keyboard.Check(Keys.RightControl);

                LeftRightRepeatDelay.Update(Engine.RawDeltaTime);
                DeleteRepeatDelay.Update(Engine.RawDeltaTime);

                if (MInput.Keyboard.Pressed(Keys.Enter)) {
                    if (!string.IsNullOrWhiteSpace(Typing))
                        Repeat.Insert(1, Typing);
                    Send(Typing);
                    Active = false;

<<<<<<< HEAD
                } else if (MInput.Keyboard.Pressed(Keys.Down)) {
                    if (Completion.Count > 0) {
                        CompletionSelected--;
                    } else if (RepeatIndex > 0) {
                            RepeatIndex--;
                    }
                } else if (MInput.Keyboard.Pressed(Keys.Up)) {
                    if (Completion.Count > 0) {
                        CompletionSelected++;
                    } else if (RepeatIndex < Repeat.Count - 1) {
                        RepeatIndex++;
                    }
                } else if (MInput.Keyboard.Check(Keys.Left) && _cursorCanMove && CursorIndex > 0) {
=======
                } else if (MInput.Keyboard.Pressed(Keys.Down) && RepeatIndex > 0) {
                    RepeatIndex--;

                } else if (MInput.Keyboard.Pressed(Keys.Up) && RepeatIndex < Repeat.Count - 1) {
                    RepeatIndex++;

                } else if (LeftRightRepeatDelay.Check(Keys.Left) && CursorIndex > 0) {
>>>>>>> cd3f8feb
                    if (_ControlHeld) {
                        // skip over space right before the cursor, if there is one
                        if (Typing[_CursorIndex - 1] == ' ')
                            CursorIndex--;
                        if (CursorIndex > 0) {
                            int prevWord = Typing.LastIndexOf(" ", _CursorIndex - 1);
                            CursorIndex = (prevWord < 0) ? 0 : prevWord + 1;
                        }
                    } else {
                        CursorIndex--;
                    }
                    LeftRightRepeatDelay.Triggered();
                    _Time = 0;

                } else if (LeftRightRepeatDelay.Check(Keys.Right) && CursorIndex < Typing.Length) {
                    if (_ControlHeld) {
                        int nextWord = Typing.IndexOf(" ", _CursorIndex);
                        CursorIndex = (nextWord < 0) ? Typing.Length : nextWord + 1;
                    } else {
                        CursorIndex++;
                    }
                    LeftRightRepeatDelay.Triggered();
                    _Time = 0;
                } else if (DeleteRepeatDelay.Check(Keys.Delete) && CursorIndex < Typing.Length) {
                    // Delete - remove character after cursor.
                    if (_ControlHeld && Typing[_CursorIndex] != ' ') {
                        int nextWord = Typing.IndexOf(" ", _CursorIndex);
                        // if control is held and a space is found, remove from cursor to space
                        if (nextWord >= 0) {
                            // include the found space in removal
                            nextWord++;
                            Typing = Typing.Remove(_CursorIndex, nextWord - _CursorIndex);
                        } else {
                            // otherwise remove everything after cursor
                            Typing = Typing.Substring(0, _CursorIndex);
                        }
                    } else {
                        // just remove single char
                        Typing = Typing.Remove(_CursorIndex, 1);
                    }
                    DeleteRepeatDelay.Triggered();
                    _RepeatIndex = 0;
                    _Time = 0;

                } else if (MInput.Keyboard.Pressed(Keys.Home)) {
                    CursorIndex = 0;

                } else if (MInput.Keyboard.Pressed(Keys.End)) {
                    CursorIndex = Typing.Length;

                } else if (Input.ESC.Released) {
                    Active = false;
                }

                if (Active) {
                    int spaceBeforeCursor = -1;
                    string completable = "";
                    if (_CursorIndex > 0) {
                        spaceBeforeCursor = Typing.LastIndexOf(" ", _CursorIndex - 1) + 1;
                        if (spaceBeforeCursor < _CursorIndex) {
                            completable = Typing.Substring(0, _CursorIndex).Substring(spaceBeforeCursor);
                        }
                    }

                    if (Typing.StartsWith("/") && !completable.IsNullOrEmpty()) {
                        int firstSpace = Typing.IndexOf(" ");
                        CommandInfo cmd = firstSpace == -1 ? null : CommandList.Where(c => c.ID == Typing.Substring(1, firstSpace - 1)).FirstOrDefault();

                        if (Typing.Substring(0, _CursorIndex).Equals(completable)) {
                            UpdateCompletion(CompletionType.Command, completable.Substring(1));
                        } else if (cmd != null) {
                            if (Typing.Substring(0, spaceBeforeCursor).Count(c => c == ' ') == 1) {
                                UpdateCompletion(cmd.FirstArg, completable);
                            } else if (cmd.FirstArg == CompletionType.Emote) {
                                UpdateCompletion(CompletionType.Emote, Typing.Substring(0, _CursorIndex).Substring(firstSpace + 1));
                            }
                        }
                    } else {
                        UpdateCompletion(CompletionType.None);
                    }
                }
            }

            if (CompletionSelected >= Completion.Count)
                CompletionSelected = Completion.Count - 1;

            // Prevent menus from reacting to player input after exiting chat.
            if (_ConsumeInput > 0) {
                Input.MenuConfirm.ConsumeBuffer();
                Input.MenuConfirm.ConsumePress();
                Input.ESC.ConsumeBuffer();
                Input.ESC.ConsumePress();
                Input.Pause.ConsumeBuffer();
                Input.Pause.ConsumePress();
                Input.QuickRestart.ConsumeBuffer();
                Input.QuickRestart.ConsumePress();
                _ConsumeInput--;
            }

        }

        public void OnTextInput(char c) {
            if (!Active)
                return;

            if (c == (char) 13) {
                // Enter - send.
                // Handled in Update.

            } else if (c == (char) 8 && _CursorIndex > 0) {
                // Backspace - trim.
                if (Typing.Length > 0) {
                    int trim = 1;

                    // extra CursorIndex check since at index=1 using trim=1 is fine
                    if (_ControlHeld && _CursorIndex > 1) {
                        // adjust Ctrl+Backspace for having a space right before cursor
                        int _adjustedCursor = CursorIndex;
                        if (Typing[_CursorIndex - 1] == ' ')
                            _adjustedCursor--;
                        int prevWord = Typing.LastIndexOf(" ", _adjustedCursor - 1);
                        // if control is held and a space is found, trim from cursor back to space
                        if (prevWord >= 0)
                            trim = _adjustedCursor - prevWord;
                        // otherwise trim whole input back from cursor as it is one word
                        else
                            trim = _adjustedCursor;
                    }
                    // remove <trim> amount of characters before cursor
                    Typing = Typing.Remove(_CursorIndex - trim, trim);
                    _CursorIndex -= trim;
                }
                _RepeatIndex = 0;
                _Time = 0;

<<<<<<< HEAD
            } else if (c == (char) 127 && CursorIndex < Typing.Length) {
                // Delete - remove character after cursor.
                if (_ControlHeld && Typing[_CursorIndex] != ' ') {
                    int nextWord = Typing.IndexOf(" ", _CursorIndex);
                    // if control is held and a space is found, remove from cursor to space
                    if (nextWord >= 0) {
                        // include the found space in removal
                        nextWord++;
                        Typing = Typing.Remove(_CursorIndex, nextWord - _CursorIndex);
                    } else {
                        // otherwise remove everything after cursor
                        Typing = Typing.Substring(0, _CursorIndex);
                    }
                } else {
                    // just remove single char
                    Typing = Typing.Remove(_CursorIndex, 1);
                }
                _RepeatIndex = 0;
                _Time = 0;
            } else if (c == (char) 9) {
                // Tab - completion
                string accepted = "";
                if (Completion.Count == 1) {
                    accepted = Completion[0];
                } else if (Completion.Count > 1 && CompletionSelected >= 0 && CompletionSelected < Completion.Count) {
                    accepted = Completion[CompletionSelected];
                }

                if (!accepted.IsNullOrEmpty()) {
                    // remove the thing being completed, since we're inserting the accepted one
                    // and if "Name" matches for "na" we want to end up with "Name", not "name".
                    _CursorIndex -= CompletionPartial.Length;
                    Typing = Typing.Remove(_CursorIndex, CompletionPartial.Length);

                    if (CompletionArgType == CompletionType.Command) {
                        string aliased = CommandList.Where(cmd => cmd.AliasTo == accepted).Select(c => c.ID).FirstOrDefault();
                        if (!aliased.IsNullOrEmpty())
                            accepted = aliased;
                    }

                    int skipSpace = 0;
                    if (CompletionArgType != CompletionType.Emote || !accepted.EndsWith("/")) {
                        if (CursorIndex == Typing.Length || Typing[_CursorIndex] != ' ')
                            accepted += ' ';
                        else if (Typing[_CursorIndex] == ' ')
                            skipSpace = 1;
                    }

                    if (CursorIndex == Typing.Length) {
                        Typing += accepted;
                    } else {
                        // insert into string if cursor is not at the end
                        Typing = Typing.Insert(_CursorIndex, accepted);
                    }

                    _CursorIndex += accepted.Length + skipSpace;
                    UpdateCompletion(CompletionType.None);
                }
=======
>>>>>>> cd3f8feb
            } else if (!char.IsControl(c)) {
                if (CursorIndex == Typing.Length) {
                    // Any other character - append.
                    Typing += c;
                } else {
                    // insert into string if cursor is not at the end
                    Typing = Typing.Insert(_CursorIndex, c.ToString());
                }
                _CursorIndex++;
                _RepeatIndex = 0;
                _Time = 0;

                if (c == ' ')
                    UpdateCompletion(CompletionType.None);
            }
        }

        public void SetPromptMessage(PromptMessageTypes type, string msg = "", Color? color = null) {
            PromptMessageType = type;
            PromptMessage = msg;
            PromptMessageColor = color ?? Color.White;
        }
<<<<<<< HEAD

        public void UpdateCompletion(CompletionType type, string partial = "") {
            if (partial == CompletionPartial && type == CompletionArgType && Completion.Count == 0)
                return;

            partial = partial.Trim();
            CompletionPartial = partial;
            CompletionArgType = type;

            if (type == CompletionType.None) {
                Completion.Clear();
                CompletionPartial = "";
                CompletionSelected = -1;
                CompletionEmoteAtlas = null;
                return;
            }

            switch (type) {
                case CompletionType.Command:
                    if (string.IsNullOrWhiteSpace(partial)) {
                        Completion = CommandList.Where(cmd => cmd.AliasTo == "").Select(cmd => cmd.ID).ToList();
                    }
                    else {
                        IEnumerable<string> commands = CommandList.Where(cmd => cmd.ID.StartsWith(partial) && cmd.AliasTo == "").Select(cmd => cmd.ID);
                        IEnumerable<string> aliased = CommandList.Where(cmd => cmd.ID.StartsWith(partial) && cmd.AliasTo != "").Select(cmd => cmd.AliasTo);
                        Completion = commands.Union(aliased).ToList();
                    }

                    break;
                case CompletionType.Player:
                    DataPlayerInfo[] all = Client.Data.GetRefs<DataPlayerInfo>();

                    Completion = all.Select(p => p.FullName).Where(name => name.StartsWith(partial, StringComparison.InvariantCultureIgnoreCase)).ToList();
                    break;
                case CompletionType.Channel:
                    CelesteNetPlayerListComponent playerlist = (CelesteNetPlayerListComponent) Context.Components[typeof(CelesteNetPlayerListComponent)];
                    Completion = playerlist?.Channels?.List?.Select(channel => channel.Name).Where(name => name.StartsWith(partial, StringComparison.InvariantCultureIgnoreCase)).ToList() ?? Completion;

                    break;

                case CompletionType.Emote:
                    if (partial.Length < 2)
                        CompletionEmoteAtlas = null;

                    if (CompletionEmoteAtlas == null) {
                        CompletionEmoteAtlas = GhostEmote.GetIconAtlas(ref partial);
                        partial = partial.Trim();
                    } else {
                        partial = partial.Substring(2).Trim();
                    }

                    if (CompletionEmoteAtlas != null) {
                        int lastSpace = partial.LastIndexOf(GhostEmote.IconPathsSeperator);

                        string prefix = lastSpace == -1 ? "" : partial.Substring(0, lastSpace + 1);
                        string subpartial = lastSpace == -1 ? partial : partial.Substring(lastSpace + 1);

                        Completion = new();
                        foreach (string key in CompletionEmoteAtlas.GetTextures().Keys) {
                            string basename = key.TrimEnd("0123456789".ToCharArray());
                            string subkey = subpartial.Length == basename.Length ? key : basename;

                            int i = -1;
                            if (subpartial.Length < key.Length)
                                i = key.IndexOf('/', subpartial.Length);

                            if (i != -1)
                                subkey = key.Substring(0, i + 1);

                            subkey = subkey.Trim();

                            string full_completion = CompletionPartial.Substring(0, 2) + " " + prefix + subkey;
                            if (!Completion.Contains(full_completion) && subkey.StartsWith(subpartial))
                                Completion.Add(full_completion);
                        }
                    }
                    break;
            }
        }

        protected override void Render(GameTime gameTime, bool toBuffer) {
            float scale = Scale;
            Vector2 fontScale = Vector2.One * scale;

=======

        protected override void Render(GameTime gameTime, bool toBuffer) {
            float scale = Scale;
            Vector2 fontScale = Vector2.One * scale;

>>>>>>> cd3f8feb
            RenderPositionY = null;

            lock (Log) {
                List<DataChat> log = Mode switch {
                    ChatMode.Special => LogSpecial,
                    ChatMode.Off => Dummy<DataChat>.EmptyList,
                    _ => Log,
                };

                if (log.Count > 0) {
                    DateTime now = DateTime.UtcNow;

                    float y = UI_HEIGHT - 50f * scale;
                    if (Active)
                        y -= 105f * scale;

                    float scrollOffset = ScrolledDistance;
                    float logLength = Settings.ChatLogLength;
                    int renderedCount = 0;
                    skippedMsgCount = 0;
                    int count = ScrolledFromIndex > 0 ? ScrolledFromIndex : log.Count;
                    for (int i = 0; i < count; i++) {
                        DataChat msg = log[count - 1 - i];

                        float alpha = 1f;
                        float delta = (float) (now - msg.ReceivedDate).TotalSeconds;
                        if (!Active && delta > 3f)
                            alpha = 1f - Ease.CubeIn(delta - 3f);
                        if (alpha <= 0f)
                            continue;

                        string time = msg.Date.ToLocalTime().ToLongTimeString();

                        string text = msg.ToString(true, false);

                        int lineScaleTry = 0;
                        float lineScale = scale;
                        RetryLineScale:
                        Vector2 lineFontScale = Vector2.One * lineScale;

                        Vector2 sizeTime = CelesteNetClientFontMono.Measure(time) * lineFontScale;
                        Vector2 sizeText = CelesteNetClientFont.Measure(text) * lineFontScale;
                        Vector2 size = new(sizeTime.X + 25f * scale + sizeText.X, Math.Max(sizeTime.Y - 5f * scale, sizeText.Y));

                        if ((size.X + 100f * scale) > UI_WIDTH && lineScaleTry < 4) {
                            lineScaleTry++;
                            lineScale -= scale * 0.1f;
                            goto RetryLineScale;
                        }

                        float height = 50f * scale + size.Y;

                        float cutoff = 0f;
                        if (renderedCount == 0) {
                            if (scrollOffset <= height) {
                                y += scrollOffset;
                                cutoff = scrollOffset;
                                logLength += cutoff / height;
                            } else {
                                skippedMsgCount++;
                                scrollOffset -= height;
                                continue;
                            }
                        }
                        int msgExtraLines = Math.Max(0, text.Count(c => c == '\n') - 1 - (int) (cutoff / sizeText.Y));
                        renderedCount++;

                        y -= height;

                        // fade at the bottom
                        alpha -= ScrollFade * cutoff / height;

                        // fade at the top
                        if (renderedCount >= logLength)
                            alpha -= ScrollFade * Math.Max(0, renderedCount - logLength);
                        
                        logLength -= msgExtraLines * 0.75f * (cutoff > 0f ? 1f - cutoff / height : 1f);

                        Context.RenderHelper.Rect(25f * scale, y, size.X + 50f * scale, height - cutoff, Color.Black * 0.8f * alpha);
                        CelesteNetClientFontMono.Draw(
                            time,
                            new(50f * scale, y + 20f * scale),
                            Vector2.Zero,
                            lineFontScale,
                            msg.Color * alpha * (msg.ID == uint.MaxValue ? 0.8f : 1f)
                        );
                        CelesteNetClientFont.Draw(
                            text,
                            new(75f * scale + sizeTime.X, y + 25f * scale),
                            Vector2.Zero,
                            lineFontScale,
                            msg.Color * alpha * (msg.ID == uint.MaxValue ? 0.8f : 1f)
                        );

<<<<<<< HEAD
                        RenderPositionY = y;

                        if (renderedCount >= logLength) {
                            break;
                        }
                    }

                    if (Active && renderedCount <= 1) {
                        ScrolledDistance -= scrollOffset;
                    }
=======
                        if (renderedCount >= logLength) {
                            break;
                        }
                    }

                    if (Active && renderedCount <= 1) {
                        ScrolledDistance -= scrollOffset;
                    }

                    RenderPositionY = y;
>>>>>>> cd3f8feb

                    if (Active) {
                        float x = 25f * scale;
                        y -= 2 * ScrollPromptSize.Y * scale;

                        bool scrollingUp = MInput.Keyboard.CurrentState[Keys.PageUp] == KeyState.Down && renderedCount > 1;
                        bool scrollingDown = MInput.Keyboard.CurrentState[Keys.PageDown] == KeyState.Down && ScrolledDistance > 0f;

                        RenderScrollPrompt(new(x, y), scale, scrollingUp, scrollingDown);
                    }
                }
            }

            if (Active) {
                RenderInputPrompt(
                    new(25f * scale, UI_HEIGHT - 125f * scale),
                    new(UI_WIDTH - 50f * scale, 100f * scale),
                    scale,
                    fontScale,
                    out float promptWidth
                );

                if (ScrolledFromIndex > 0)
                    skippedMsgCount += Log.Count - ScrolledFromIndex;

                if (Typing.Length > 0 && skippedMsgCount > 0) {
                    SetPromptMessage(
                        PromptMessageTypes.Scroll,
                        $"({skippedMsgCount} newer message{(skippedMsgCount > 1 ? "s" : "")} off-screen!)",
                        Color.Orange * .9f
                    );
                } else if (ScrolledFromIndex > 0 && ScrolledFromIndex < Log.Count) {
                    SetPromptMessage(
                        PromptMessageTypes.Scroll,
                        $"({Log.Count - ScrolledFromIndex} new message{(Log.Count - ScrolledFromIndex > 1 ? "s" : "")} since you scrolled up!)",
                        Color.GreenYellow
                    );
                } else if (PromptMessageType == PromptMessageTypes.Scroll) {
                    SetPromptMessage(PromptMessageTypes.None);
                }

                CelesteNetClientFont.Draw(
                    PromptMessage,
                    new(200f * scale + CelesteNetClientFont.Measure(Typing).X * scale, UI_HEIGHT - 105f * scale),
                    Vector2.Zero,
                    fontScale,
                    PromptMessageColor
                );
<<<<<<< HEAD

                RenderCompletions(new(25f * scale + promptWidth, UI_HEIGHT - 125f * scale), scale, fontScale);
=======
>>>>>>> cd3f8feb
            }
        }

        protected void RenderInputPrompt(Vector2 pos, Vector2 size, float scale, Vector2 fontScale, out float promptWidth) {
            Context.RenderHelper.Rect(pos.X, pos.Y, size.X, size.Y, Color.Black * 0.8f);
            pos.X += 25f * scale;
            pos.Y += 20f * scale;

            CelesteNetClientFont.Draw(
                ">",
                pos,
                Vector2.Zero,
                fontScale * new Vector2(0.5f, 1f),
                Color.White * 0.5f
            );
            promptWidth = CelesteNetClientFont.Measure(">").X * scale;
            pos.X += promptWidth;

            string text = Typing;
            CelesteNetClientFont.Draw(
                text,
                pos,
                Vector2.Zero,
                fontScale,
                Color.White
            );

            if (!Calc.BetweenInterval(_Time, 0.5f)) {
                if (CursorIndex == Typing.Length) {
                    pos.X += CelesteNetClientFont.Measure(text).X * scale;
                    CelesteNetClientFont.Draw(
                        "_",
                        pos,
                        Vector2.Zero,
                        fontScale,
                        Color.White * 0.5f
                    );
                } else {
                    // draw cursor at correct location, but move back half a "." width to not overlap following char
                    pos.X += CelesteNetClientFont.Measure(Typing.Substring(0, CursorIndex)).X * scale;
                    pos.X -= CelesteNetClientFont.Measure(".").X / 2f * scale;
                    pos.Y -= 5f * scale;

                    CelesteNetClientFont.Draw(
                        "|",
                        pos,
                        Vector2.Zero,
                        fontScale * new Vector2(.5f, 1.2f),
                        Color.White * 0.6f
                    );
<<<<<<< HEAD
                }
            }
        }

        protected void RenderScrollPrompt(Vector2 pos, float scale, bool upActive, bool downActive) {
            Context.RenderHelper.Rect(pos.X, pos.Y, 50f * scale + ScrollPromptSize.X * scale, 2 * ScrollPromptSize.Y * scale, Color.Black * 0.8f);
            pos.X += 25f * scale;

            float oldPosX = pos.X;

            // top
            GFX.Gui["controls/keyboard/PageUp"].Draw(
                pos,
                Vector2.Zero,
                upActive ? Color.Goldenrod : Color.White,
                scale
            );
            pos.X += GFX.Gui["controls/keyboard/PageUp"].Width * scale;

            GFX.Gui["controls/directions/0x-1"].Draw(
                pos,
                Vector2.Zero,
                Color.White * (upActive ? 1f : .7f),
                scale
            );

            pos.X = oldPosX;
            pos.Y += ScrollPromptSize.Y * scale;

            // bottom
            GFX.Gui["controls/keyboard/PageDown"].Draw(
                pos,
                Vector2.Zero,
                downActive ? Color.Goldenrod : Color.White,
                scale
            );
            pos.X += GFX.Gui["controls/keyboard/PageDown"].Width * scale;

            GFX.Gui["controls/directions/0x1"].Draw(
                pos,
                Vector2.Zero,
                Color.White * (downActive ? 1f : .7f),
                scale
            );
        }

        protected void RenderCompletions(Vector2 pos, float scale, Vector2 fontScale) {
            Vector2 curPos = pos;

            for (int i = 0; i < Completion.Count; i++) {
                string match = Completion[i];

                string typed = "", suggestion = "";
                if (match.StartsWith(CompletionPartial, StringComparison.InvariantCultureIgnoreCase)) {
                    typed = match.Substring(0, CompletionPartial.Length);
                    suggestion = match.Substring(CompletionPartial.Length);
                } else {
                    suggestion = match;
=======
>>>>>>> cd3f8feb
                }

                string padding = Typing.Substring(0, _CursorIndex - CompletionPartial.Length);
                Vector2 sizePadding = CelesteNetClientFont.Measure(padding);
                Vector2 sizeTyped = CelesteNetClientFont.Measure(typed);
                Vector2 sizeSuggestion = CelesteNetClientFont.Measure(suggestion);

                float width = sizePadding.X + sizeTyped.X + sizeSuggestion.X + 50f;
                float height = 5f + Math.Max(sizeTyped.Y, sizeSuggestion.Y);

                curPos.X = pos.X;
                curPos.Y -= height * scale;

                Context.RenderHelper.Rect(curPos.X, curPos.Y, width * scale, height * scale, Color.Black * 0.8f);
                curPos.X += 25f * scale;

                CelesteNetClientFont.Draw(
                    padding,
                    curPos,
                    Vector2.Zero,
                    fontScale,
                    Color.Gray
                );
                curPos.X += sizePadding.X * scale;

                CelesteNetClientFont.Draw(
                    typed,
                    curPos,
                    Vector2.Zero,
                    fontScale,
                    CompletionSelected == i ? Color.LightGray : Color.Gray
                );
                curPos.X += sizeTyped.X * scale;

                CelesteNetClientFont.Draw(
                    suggestion,
                    curPos,
                    Vector2.Zero,
                    fontScale,
                    CompletionSelected == i ? Color.GreenYellow :
                    (CompletionSelected == -1 ? Color.Gold : Color.Lerp(Color.Gold, Color.LightGray, .5f))
                );
            }
        }

        protected void RenderScrollPrompt(Vector2 pos, float scale, bool upActive, bool downActive) {
            Context.RenderHelper.Rect(pos.X, pos.Y, 50f * scale + ScrollPromptSize.X * scale, 2 * ScrollPromptSize.Y * scale, Color.Black * 0.8f);
            pos.X += 25f * scale;

            float oldPosX = pos.X;

            // top
            GFX.Gui["controls/keyboard/PageUp"].Draw(
                pos,
                Vector2.Zero,
                upActive ? Color.Goldenrod : Color.White,
                scale
            );
            pos.X += GFX.Gui["controls/keyboard/PageUp"].Width * scale;

            GFX.Gui["controls/directions/0x-1"].Draw(
                pos,
                Vector2.Zero,
                Color.White * (upActive ? 1f : .7f),
                scale
            );

            pos.X = oldPosX;
            pos.Y += ScrollPromptSize.Y * scale;

            // bottom
            GFX.Gui["controls/keyboard/PageDown"].Draw(
                pos,
                Vector2.Zero,
                downActive ? Color.Goldenrod : Color.White,
                scale
            );
            pos.X += GFX.Gui["controls/keyboard/PageDown"].Width * scale;

            GFX.Gui["controls/directions/0x1"].Draw(
                pos,
                Vector2.Zero,
                Color.White * (downActive ? 1f : .7f),
                scale
            );
        }


        protected override void Dispose(bool disposing) {
            if (Active)
                Active = false;

            base.Dispose(disposing);
        }

    }
}<|MERGE_RESOLUTION|>--- conflicted
+++ resolved
@@ -16,11 +16,7 @@
 
         protected float _Time;
 
-<<<<<<< HEAD
         public float Scale => Settings.UIScaleChat;
-=======
-        public float Scale => Settings.UIScale;
->>>>>>> cd3f8feb
         protected int ScrolledFromIndex = 0;
         protected float ScrolledDistance = 0f;
         protected int skippedMsgCount = 0;
@@ -206,7 +202,6 @@
             }
         }
 
-<<<<<<< HEAD
         protected List<string> Completion = new() {};
         public string CompletionPartial { get; private set; } = "";
         private int _CompletionSelected = -1;
@@ -233,12 +228,6 @@
             None = 0,
             Scroll,
             Info
-=======
-        private PromptMessageTypes PromptMessageType;
-        public enum PromptMessageTypes {
-            None = 0,
-            Scroll
->>>>>>> cd3f8feb
         }
 
         public CelesteNetChatComponent(CelesteNetClientContext context, Game game)
@@ -345,16 +334,6 @@
                 ScrolledDistance = Math.Max(0f, ScrolledDistance + (MInput.Keyboard.CurrentState[Keys.PageUp] - MInput.Keyboard.CurrentState[Keys.PageDown]) * 2f * Settings.ChatScrollSpeed);
                 if (ScrolledDistance < 10f) {
                     ScrolledFromIndex = Log.Count;
-<<<<<<< HEAD
-                }
-
-                _ControlHeld = MInput.Keyboard.Check(Keys.LeftControl) || MInput.Keyboard.Check(Keys.RightControl);
-
-                if (!MInput.Keyboard.Check(Keys.Left) && !MInput.Keyboard.Check(Keys.Right)) {
-                    _CursorMoveFast = false;
-                    _TimeSinceCursorMove = 0;
-=======
->>>>>>> cd3f8feb
                 }
 
                 _ControlHeld = MInput.Keyboard.Check(Keys.LeftControl) || MInput.Keyboard.Check(Keys.RightControl);
@@ -368,7 +347,6 @@
                     Send(Typing);
                     Active = false;
 
-<<<<<<< HEAD
                 } else if (MInput.Keyboard.Pressed(Keys.Down)) {
                     if (Completion.Count > 0) {
                         CompletionSelected--;
@@ -381,16 +359,7 @@
                     } else if (RepeatIndex < Repeat.Count - 1) {
                         RepeatIndex++;
                     }
-                } else if (MInput.Keyboard.Check(Keys.Left) && _cursorCanMove && CursorIndex > 0) {
-=======
-                } else if (MInput.Keyboard.Pressed(Keys.Down) && RepeatIndex > 0) {
-                    RepeatIndex--;
-
-                } else if (MInput.Keyboard.Pressed(Keys.Up) && RepeatIndex < Repeat.Count - 1) {
-                    RepeatIndex++;
-
                 } else if (LeftRightRepeatDelay.Check(Keys.Left) && CursorIndex > 0) {
->>>>>>> cd3f8feb
                     if (_ControlHeld) {
                         // skip over space right before the cursor, if there is one
                         if (Typing[_CursorIndex - 1] == ' ')
@@ -525,27 +494,6 @@
                 }
                 _RepeatIndex = 0;
                 _Time = 0;
-
-<<<<<<< HEAD
-            } else if (c == (char) 127 && CursorIndex < Typing.Length) {
-                // Delete - remove character after cursor.
-                if (_ControlHeld && Typing[_CursorIndex] != ' ') {
-                    int nextWord = Typing.IndexOf(" ", _CursorIndex);
-                    // if control is held and a space is found, remove from cursor to space
-                    if (nextWord >= 0) {
-                        // include the found space in removal
-                        nextWord++;
-                        Typing = Typing.Remove(_CursorIndex, nextWord - _CursorIndex);
-                    } else {
-                        // otherwise remove everything after cursor
-                        Typing = Typing.Substring(0, _CursorIndex);
-                    }
-                } else {
-                    // just remove single char
-                    Typing = Typing.Remove(_CursorIndex, 1);
-                }
-                _RepeatIndex = 0;
-                _Time = 0;
             } else if (c == (char) 9) {
                 // Tab - completion
                 string accepted = "";
@@ -585,8 +533,6 @@
                     _CursorIndex += accepted.Length + skipSpace;
                     UpdateCompletion(CompletionType.None);
                 }
-=======
->>>>>>> cd3f8feb
             } else if (!char.IsControl(c)) {
                 if (CursorIndex == Typing.Length) {
                     // Any other character - append.
@@ -609,7 +555,6 @@
             PromptMessage = msg;
             PromptMessageColor = color ?? Color.White;
         }
-<<<<<<< HEAD
 
         public void UpdateCompletion(CompletionType type, string partial = "") {
             if (partial == CompletionPartial && type == CompletionArgType && Completion.Count == 0)
@@ -694,13 +639,6 @@
             float scale = Scale;
             Vector2 fontScale = Vector2.One * scale;
 
-=======
-
-        protected override void Render(GameTime gameTime, bool toBuffer) {
-            float scale = Scale;
-            Vector2 fontScale = Vector2.One * scale;
-
->>>>>>> cd3f8feb
             RenderPositionY = null;
 
             lock (Log) {
@@ -795,9 +733,6 @@
                             msg.Color * alpha * (msg.ID == uint.MaxValue ? 0.8f : 1f)
                         );
 
-<<<<<<< HEAD
-                        RenderPositionY = y;
-
                         if (renderedCount >= logLength) {
                             break;
                         }
@@ -806,18 +741,8 @@
                     if (Active && renderedCount <= 1) {
                         ScrolledDistance -= scrollOffset;
                     }
-=======
-                        if (renderedCount >= logLength) {
-                            break;
-                        }
-                    }
-
-                    if (Active && renderedCount <= 1) {
-                        ScrolledDistance -= scrollOffset;
-                    }
 
                     RenderPositionY = y;
->>>>>>> cd3f8feb
 
                     if (Active) {
                         float x = 25f * scale;
@@ -866,11 +791,7 @@
                     fontScale,
                     PromptMessageColor
                 );
-<<<<<<< HEAD
-
                 RenderCompletions(new(25f * scale + promptWidth, UI_HEIGHT - 125f * scale), scale, fontScale);
-=======
->>>>>>> cd3f8feb
             }
         }
 
@@ -921,7 +842,6 @@
                         fontScale * new Vector2(.5f, 1.2f),
                         Color.White * 0.6f
                     );
-<<<<<<< HEAD
                 }
             }
         }
@@ -980,8 +900,6 @@
                     suggestion = match.Substring(CompletionPartial.Length);
                 } else {
                     suggestion = match;
-=======
->>>>>>> cd3f8feb
                 }
 
                 string padding = Typing.Substring(0, _CursorIndex - CompletionPartial.Length);
