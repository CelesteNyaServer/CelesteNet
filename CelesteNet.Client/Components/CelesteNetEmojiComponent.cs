﻿using Celeste.Mod.CelesteNet.Client.Entities;
using Celeste.Mod.CelesteNet.DataTypes;
using Microsoft.Xna.Framework;
using Microsoft.Xna.Framework.Graphics;
using Microsoft.Xna.Framework.Input;
using Monocle;
using System;
using System.Collections.Concurrent;
using System.Collections.Generic;
using System.IO;
using System.Linq;
using System.Text;
using System.Threading.Tasks;
using MDraw = Monocle.Draw;

namespace Celeste.Mod.CelesteNet.Client.Components {
    public class CelesteNetEmojiComponent : CelesteNetGameComponent {

        public class NetEmojiContent : ModContent {

            public HashSet<string> Registered = new();

            protected override void Dispose(bool disposing) {
                foreach (ModAsset asset in List) {
                    if (asset is NetEmojiAsset netemoji)
                        netemoji.Dispose();
                }
                base.Dispose(disposing);
            }

            protected override void Crawl() {}

        }

        public class NetEmojiAsset : ModAsset, IDisposable {

            private int NextSeq = 0;
            private readonly MemoryStream Buffer = new();

            public new NetEmojiContent Source => (NetEmojiContent) base.Source;
            public readonly string ID;
            public bool Pending => NextSeq >= 0;

            public NetEmojiAsset(NetEmojiContent content, string id) : base(content) {
                ID = id;
                Type = typeof(Texture2D);
                Format = "png";
                PathVirtual = $"emoji/{ID}";
            }

            public void Dispose() {
                Buffer.Dispose();
                if (!Pending) {
                    Emoji.Register(ID, GFX.Misc["whiteCube"]);
                    Emoji.Fill(CelesteNetClientFont.Font);
                }
            }

            public void HandleFragment(DataNetEmoji data) {
                // The emoji must be pending
                if (!Pending)
                    throw new InvalidOperationException($"NetEmoji '{ID}' isn't pending!");

                // Check and increase the sequence number
                if (data.SequenceNumber != NextSeq)
                    throw new InvalidOperationException($"Unexpected NetEmoji '{ID}' sequence number: expected {NextSeq}, got {data.SequenceNumber}!");
                NextSeq = (NextSeq + 1) % DataNetEmoji.MaxSequenceNumber;

                // Add fragment data to the emoji
                Buffer.Write(data.Data, 0, data.Data.Length);

                // Check if there are more fragments
                if (!data.MoreFragments)
                    NextSeq = -1;
            }

            protected override void Open(out Stream stream, out bool isSection) {
                // The emoji mustn't be pending
                if (Pending)
                    throw new InvalidOperationException($"NetEmoji '{ID}' is pending!");

                // Don't duplicate the memory
                stream = new MemoryStream(Buffer.GetBuffer());
                isSection = false;
            }

        }

        public NetEmojiContent Content = new();
        private readonly Dictionary<string, NetEmojiAsset> Pending = new();

        public CelesteNetEmojiComponent(CelesteNetClientContext context, Game game)
            : base(context, game) {

            UpdateOrder = 10000;
            Visible = false;
        }

        public override void Init() {
            base.Init();

            RunOnMainThread(() => {
                RegisterEmote("strawberry", GFX.Gui, "collectables/strawberry",      fillFont: false);
                RegisterEmote("heart",      GFX.Gui, "collectables/heartgem/0/spin", fillFont: false);
                RegisterEmote("feather",      GFX.Gui, "feather/feather", fillFont: false);

                // chapter icons
                RegisterEmote("prologue",         GFX.Gui, "areas/intro",      fillFont: false);
                RegisterEmote("forsaken_city",    GFX.Gui, "areas/city",       fillFont: false);
                RegisterEmote("old_site",         GFX.Gui, "areas/oldsite",    fillFont: false);
                RegisterEmote("celestial_resort", GFX.Gui, "areas/resort",     fillFont: false);
                RegisterEmote("golden_ridge",     GFX.Gui, "areas/cliffside",  fillFont: false);
                RegisterEmote("mirror_temple",    GFX.Gui, "areas/temple",     fillFont: false);
                RegisterEmote("reflection",       GFX.Gui, "areas/reflection", fillFont: false);
                RegisterEmote("the_summit",       GFX.Gui, "areas/Summit",     fillFont: false);
                RegisterEmote("epilogue",         GFX.Gui, "areas/intro",      fillFont: false);
                RegisterEmote("core",             GFX.Gui, "areas/core",       fillFont: false);
                RegisterEmote("farewell",         GFX.Gui, "areas/farewell",   fillFont: false);

                Emoji.Fill(CelesteNetClientFont.Font);
            });
        }

        public void RegisterEmote(string name, Atlas atlas, string path, int index = 0, int w = 64, int h = 64, bool fillFont = true) {
            MTexture icon = atlas.GetAtlasSubtexturesAt(path, index);

            if (icon != null && icon.Texture?.Texture_Safe != null) {
                icon = new(icon.Parent, icon.ClipRect);

                Emoji.Register(name, icon, w, h);
            }

            if (!Emoji.TryGet(name, out char _)) {
                Logger.Log(LogLevel.VVV, "netemoji", $"Could not register {name} emoji.");
                return;
            }

            Registered.Add(name);

            if (fillFont)
                Emoji.Fill(CelesteNetClientFont.Font);

        }

        public void Handle(CelesteNetConnection con, DataNetEmoji netemoji) {
            lock (Pending) {
                // Get the emoji asset
                if (!Pending.TryGetValue(netemoji.ID, out NetEmojiAsset asset))
                    Pending.Add(netemoji.ID, asset = new(Content, netemoji.ID));

                // Handle the fragment
                asset.HandleFragment(netemoji);

                // Check if the emoji isn't pending anymore
                if (!asset.Pending) {
                    Pending.Remove(netemoji.ID);

                    // Register the emoji
                    try {
<<<<<<< HEAD
                        VirtualTexture vt = VirtualContent.CreateTexture(path);
                        MTexture mt = new(vt);
                        if (vt.Texture_Safe == null) // Needed to trigger lazy loading.
                            throw new Exception($"Couldn't load emoji {netemoji.ID}");

                        Registered.Add(netemoji.ID);
                        RegisteredFiles.Add(path);
                        Emoji.Register(netemoji.ID, mt);
                        Emoji.Fill(CelesteNetClientFont.Font);
                        registered = true;

                    } catch (InvalidOperationException e) {
                        Logger.Log(LogLevel.WRN, "netemoji", $"Registering {netemoji.ID} failed due to {e.GetType().Name}: {e.Message}");
                    } finally {
                        if (!registered)
                            File.Delete(path);
=======
                        MainThreadHelper.Do(() => {
                            VirtualTexture vtex;
                            try {
                                vtex = VirtualContent.CreateTexture(asset);
                            } catch (Exception e) {
                                Logger.Log(LogLevel.ERR, "emoji", $"Failed to load emoji: {netemoji.ID} - {e}");
                                return;
                            }
                            MTexture tex = new(vtex);
                            Content.Registered.Add(asset.ID);
                            Emoji.Register(asset.ID, tex);
                            Emoji.Fill(CelesteNetClientFont.Font);
                        });
                    } catch (ObjectDisposedException) {
                        // Main thread died and queue closed, whoops.
>>>>>>> 96391eee
                    }
                }
            }
        }

        protected override void Dispose(bool disposing) {
            base.Dispose(disposing);

            Content.Dispose();
        }

    }
}<|MERGE_RESOLUTION|>--- conflicted
+++ resolved
@@ -96,52 +96,6 @@
             Visible = false;
         }
 
-        public override void Init() {
-            base.Init();
-
-            RunOnMainThread(() => {
-                RegisterEmote("strawberry", GFX.Gui, "collectables/strawberry",      fillFont: false);
-                RegisterEmote("heart",      GFX.Gui, "collectables/heartgem/0/spin", fillFont: false);
-                RegisterEmote("feather",      GFX.Gui, "feather/feather", fillFont: false);
-
-                // chapter icons
-                RegisterEmote("prologue",         GFX.Gui, "areas/intro",      fillFont: false);
-                RegisterEmote("forsaken_city",    GFX.Gui, "areas/city",       fillFont: false);
-                RegisterEmote("old_site",         GFX.Gui, "areas/oldsite",    fillFont: false);
-                RegisterEmote("celestial_resort", GFX.Gui, "areas/resort",     fillFont: false);
-                RegisterEmote("golden_ridge",     GFX.Gui, "areas/cliffside",  fillFont: false);
-                RegisterEmote("mirror_temple",    GFX.Gui, "areas/temple",     fillFont: false);
-                RegisterEmote("reflection",       GFX.Gui, "areas/reflection", fillFont: false);
-                RegisterEmote("the_summit",       GFX.Gui, "areas/Summit",     fillFont: false);
-                RegisterEmote("epilogue",         GFX.Gui, "areas/intro",      fillFont: false);
-                RegisterEmote("core",             GFX.Gui, "areas/core",       fillFont: false);
-                RegisterEmote("farewell",         GFX.Gui, "areas/farewell",   fillFont: false);
-
-                Emoji.Fill(CelesteNetClientFont.Font);
-            });
-        }
-
-        public void RegisterEmote(string name, Atlas atlas, string path, int index = 0, int w = 64, int h = 64, bool fillFont = true) {
-            MTexture icon = atlas.GetAtlasSubtexturesAt(path, index);
-
-            if (icon != null && icon.Texture?.Texture_Safe != null) {
-                icon = new(icon.Parent, icon.ClipRect);
-
-                Emoji.Register(name, icon, w, h);
-            }
-
-            if (!Emoji.TryGet(name, out char _)) {
-                Logger.Log(LogLevel.VVV, "netemoji", $"Could not register {name} emoji.");
-                return;
-            }
-
-            Registered.Add(name);
-
-            if (fillFont)
-                Emoji.Fill(CelesteNetClientFont.Font);
-
-        }
-
         public void Handle(CelesteNetConnection con, DataNetEmoji netemoji) {
             lock (Pending) {
                 // Get the emoji asset
@@ -157,24 +111,6 @@
 
                     // Register the emoji
                     try {
-<<<<<<< HEAD
-                        VirtualTexture vt = VirtualContent.CreateTexture(path);
-                        MTexture mt = new(vt);
-                        if (vt.Texture_Safe == null) // Needed to trigger lazy loading.
-                            throw new Exception($"Couldn't load emoji {netemoji.ID}");
-
-                        Registered.Add(netemoji.ID);
-                        RegisteredFiles.Add(path);
-                        Emoji.Register(netemoji.ID, mt);
-                        Emoji.Fill(CelesteNetClientFont.Font);
-                        registered = true;
-
-                    } catch (InvalidOperationException e) {
-                        Logger.Log(LogLevel.WRN, "netemoji", $"Registering {netemoji.ID} failed due to {e.GetType().Name}: {e.Message}");
-                    } finally {
-                        if (!registered)
-                            File.Delete(path);
-=======
                         MainThreadHelper.Do(() => {
                             VirtualTexture vtex;
                             try {
@@ -190,7 +126,6 @@
                         });
                     } catch (ObjectDisposedException) {
                         // Main thread died and queue closed, whoops.
->>>>>>> 96391eee
                     }
                 }
             }
