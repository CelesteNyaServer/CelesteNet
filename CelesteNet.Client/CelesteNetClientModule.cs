--- conflicted
+++ resolved
@@ -89,12 +89,8 @@
         public VirtualRenderTarget? UIRenderTarget;
 
         // This should ideally be part of the "emote module" if emotes were a fully separate thing.
-<<<<<<< HEAD
         public VirtualJoystick JoystickEmoteWheel;
         public EverestModule CelesteNetModule;
-=======
-        public VirtualJoystick? JoystickEmoteWheel;
->>>>>>> e40f3ad2
 
         // 官服检测
         // 是否又安装了官服
@@ -295,15 +291,8 @@
             {
                 using Stream stream = File.OpenRead(path);
                 using StreamReader input = new StreamReader(stream);
-<<<<<<< HEAD
-                YamlHelper.DeserializerUsing(settingsOld).Deserialize(input, typeof(CelesteNetClientSettingsBeforeVersion2));
-            }
-            catch (Exception)
-            {
-=======
                 YamlHelper.DeserializerUsing(settingsOld!).Deserialize(input, typeof(CelesteNetClientSettingsBeforeVersion2));
             } catch (Exception) {
->>>>>>> e40f3ad2
                 Logger.LogDetailed(LogLevel.WRN, "CelesteNetModule", "Failed to load old settings at " + path + " as CelesteNetClientSettingsBeforeVersion2");
                 return false;
             }
@@ -374,14 +363,8 @@
         {
             base.CreateModMenuSectionHeader(menu, inGame, snapshot);
 
-<<<<<<< HEAD
-            CelesteNetModShareComponent sharer = Context?.Get<CelesteNetModShareComponent>();
-            if (sharer != null && !inGame)
-            {
-=======
             CelesteNetModShareComponent? sharer = Context?.Get<CelesteNetModShareComponent>();
             if (sharer != null && !inGame) {
->>>>>>> e40f3ad2
                 List<EverestModuleMetadata> requested;
                 lock (sharer.Requested)
                     requested = new(sharer.Requested);
@@ -498,17 +481,6 @@
             }
 
             Logger.Log(LogLevel.DEV, "lifecycle", $"CelesteNetClientModule Start: Creating StartThread...");
-<<<<<<< HEAD
-            _StartThread = new(() =>
-            {
-                CelesteNetClientContext context = Context;
-                try
-                {
-                    // This shouldn't ever happen but it has happened once.
-                    if (context == null)
-                    {
-                        Logger.Log(LogLevel.WRN, "main", $"CelesteNetClientModule StartThread: 'This shouldn't ever happen but it has happened once.'");
-=======
             _StartThread = new(() => {
                 CelesteNetClientContext? context = Context;
                 try {
@@ -519,11 +491,9 @@
                     }
                     if (_StartTokenSource == null) {
                         Logger.Log(LogLevel.WRN, "main", $"CelesteNetClientModule StartThread _StartTokenSource: 'This shouldn't ever happen but it has happened once.'");
->>>>>>> e40f3ad2
                         return;
                     }
                     context.Init(Settings);
-<<<<<<< HEAD
                     if (String.IsNullOrEmpty(CelesteNetClientModule.Settings.RefreshToken) && String.IsNullOrEmpty(Settings.Key))
                     {
                         context.Status.Set("Please login first", 3f);
@@ -550,9 +520,6 @@
                         }
                     }
                     context.Status.Set("Connecting...");
-=======
-                    context.Status?.Set("Connecting...");
->>>>>>> e40f3ad2
 
                     using (_StartTokenSource) {
                         Logger.Log(LogLevel.DEV, "lifecycle", $"CelesteNetClientModule StartThread: Going into context Start...");
@@ -576,15 +543,8 @@
                 catch (Exception e)
                 {
                     bool handled = false;
-<<<<<<< HEAD
-                    for (Exception ie = e; ie != null; ie = ie.InnerException)
-                    {
-                        if (ie is ConnectionErrorCodeException ceee)
-                        {
-=======
                     for (Exception? ie = e; ie != null; ie = ie.InnerException) {
                         if (ie is ConnectionErrorCodeException ceee) {
->>>>>>> e40f3ad2
                             Logger.Log(LogLevel.CRI, "clientmod", $"Connection error:\n{e}");
                             _StartThread = null;
                             Stop();
