﻿using System;
using System.Collections;
using System.Collections.Generic;
using System.IO;
using System.Linq;
using System.Reflection;
using System.Threading;
using Celeste.Mod.CelesteNet.Client.Components;
using Celeste.Mod.CelesteNet.DataTypes;
using FMOD.Studio;
using Monocle;
using MonoMod.Utils;
<<<<<<< HEAD
using System.Collections;
using Celeste.Mod.CelesteNet.Client.Components;
using System.IO;
using Celeste.Mod.CelesteNet.Client.Utils;
using Celeste.Mod.Helpers;
using System.Threading.Tasks;
using MonoMod.Cil;
=======
>>>>>>> 5db6821b

namespace Celeste.Mod.CelesteNet.Client
{
    public class CelesteNetClientModule : EverestModule
    {

        public static CelesteNetClientModule Instance;

        private static readonly Type t_OuiDependencyDownloader =
            typeof(Everest).Assembly
            .GetType("Celeste.Mod.UI.OuiDependencyDownloader");
        private static readonly FieldInfo f_OuiDependencyDownloader_MissingDependencies =
            t_OuiDependencyDownloader.GetField("MissingDependencies");
        private static readonly MethodInfo m_Overworld_Goto_OuiDependencyDownloader =
            typeof(Overworld).GetMethod("Goto")
            .MakeGenericMethod(t_OuiDependencyDownloader);

        public override Type SettingsType => typeof(CelesteNetClientSettings);
        public static CelesteNetClientSettings Settings => (CelesteNetClientSettings)Instance._Settings;

        public CelesteNetClientContext ContextLast;
        public CelesteNetClientContext Context;
        public CelesteNetClient Client => Context?.Client;
        private readonly object ClientLock = new();

        private Thread _StartThread;
        private CancellationTokenSource _StartTokenSource;
        public bool IsAlive => Context != null;

        public DataDisconnectReason lastDisconnectReason;

        public VirtualRenderTarget UIRenderTarget;

        // This should ideally be part of the "emote module" if emotes were a fully separate thing.
        public VirtualJoystick JoystickEmoteWheel;
        public EverestModule CelesteNetModule;

        // 官服检测
        // 是否又安装了官服
        public bool InstalledBothServer { get; set; }

        // 是否已经显示过了警告
        public bool ShownInstalledBothServerWarning { get; set; }

        public string CurrentVersion { get; set; }
        public string CurrentCelesteNetVersion { get; set; }

        public CelesteNetClientModule()
        {
            Instance = this;
        }

        public override void Load()
        {
            Logger.LogCelesteNetTag = true;
            Logger.Log(LogLevel.DEV, "lifecycle", $"CelesteNetClientModule Load");

            // Dirty hackfix for Everest not reloading Monocle debug commands at runtime.
            if (Engine.Commands != null)
            {
                DynamicData cmds = new(Engine.Commands);
                cmds.Get<IDictionary>("commands").Clear();
                cmds.Get<IList>("sorted").Clear();
                cmds.Invoke("BuildCommandsList");
            }

            CelesteNetClientRC.Initialize();
            Everest.Events.Celeste.OnShutdown += CelesteNetClientRC.Shutdown;

            if (Everest.Loader.TryGetDependency(new() { Name = "CelesteNet.Client", Version = new(2, 0, 0) }, out var module))
            {
                InstalledBothServer = true;
                CurrentCelesteNetVersion = module.Metadata.VersionString;
            }
            CurrentVersion = Metadata.VersionString;

            CelesteNetClientSpriteDB.Load();
            CelesteNetModule = (EverestModule)Activator.CreateInstance(FakeAssembly.GetFakeEntryAssembly().GetType("Celeste.Mod.NullModule"), new EverestModuleMetadata
            {
                Name = "CelesteNet.Client",
                VersionString = "2.2.2"
            });
            Everest.Register(CelesteNetModule);
            try
            {
                var methodRegisterMod = typeof(EverestModuleMetadata).GetMethod("RegisterMod", BindingFlags.Instance | BindingFlags.NonPublic);
                methodRegisterMod?.Invoke(CelesteNetModule.Metadata, new object[] { });
            }
            catch (Exception ex)
            {
                Logger.LogDetailedException(ex);
            }
            On.Celeste.OuiMainMenu.Enter += OuiMainMenu_Enter;
        }

        private IEnumerator OuiMainMenu_Enter(On.Celeste.OuiMainMenu.orig_Enter orig, OuiMainMenu self, Oui from)
        {
            if (InstalledBothServer && !ShownInstalledBothServerWarning)
            {
                self.Overworld.Goto<OuiBothServerInstalledWhoops>();
            }
            else
            {
                yield return new SwapImmediately(orig(self, from));
                if (Settings.AutoConnect)
                {
                    Task.Delay(3000).ContinueWith(t =>
                    {
                        Settings.Connected = true;
                    });
                }
            }
        }

        public override void LoadContent(bool firstLoad)
        {
            Logger.Log(LogLevel.DEV, "lifecycle", $"CelesteNetClientModule LoadContent ({firstLoad})");
<<<<<<< HEAD
            MainThreadHelper.Do(() =>
            {
=======
            MainThreadHelper.Schedule(() => {
>>>>>>> 5db6821b
                UIRenderTarget?.Dispose();
                UIRenderTarget = VirtualContent.CreateRenderTarget("celestenet-hud-target", 1922, 1082, false, true, 0);
                Logger.Log(LogLevel.DEV, "lifecycle", $"CelesteNetClientModule LoadContent created RT");
            });
        }

        public override void Unload()
        {
            Logger.Log(LogLevel.DEV, "lifecycle", $"CelesteNetClientModule Unload");
            CelesteNetClientRC.Shutdown();
            Everest.Events.Celeste.OnShutdown -= CelesteNetClientRC.Shutdown;

            Settings.Connected = false;
            Stop();

            UIRenderTarget?.Dispose();
            UIRenderTarget = null;

            On.Celeste.OuiMainMenu.Enter -= OuiMainMenu_Enter;
        }

        public override void LoadSettings()
        {
            base.LoadSettings();
            Logger.Log(LogLevel.INF, "LoadSettings", $"Loaded settings with versioning number '{Settings.Version}'.");

            // use newly introduced versioning properties to detect if old settings were loaded
            if (Settings.Version < CelesteNetClientSettings.SettingsVersionCurrent)
            {
                Logger.Log(LogLevel.WRN, "LoadSettings", $"SettingsVersion was {Settings.Version} < {CelesteNetClientSettings.SettingsVersionCurrent}, will load old format and migrate settings...");

                if (LoadOldSettings())
                {
                    if (Settings.UISize < CelesteNetClientSettings.UISizeDefault)
                    {
                        Logger.Log(LogLevel.INF, "LoadSettings", $"Settings.UISize was {Settings.UISize} < {CelesteNetClientSettings.UISizeDefault}, performing range adjustments...");

                        if (Settings.UISize < CelesteNetClientSettings.UISizeMin || Settings.UISize > CelesteNetClientSettings.UISizeMax)
                        {
                            Settings.UISize = CelesteNetClientSettings.UISizeDefault;
                            Logger.Log(LogLevel.INF, "LoadSettings", $"Settings.UISize was outside min/max values, set to default of {CelesteNetClientSettings.UISizeDefault}");
                        }
                        else
                        {
                            Logger.Log(LogLevel.VVV, "LoadSettings", $"Found UI Sizes: {Settings.UISize} / {Settings.UISizeChat} / {Settings.UISizePlayerList}");
                            // gotta do it this way because the setter for UISize will also "overwrite" the other two values...
                            int oldSizeChat = Settings.UISizeChat;
                            int oldSizePlayerList = Settings.UISizePlayerList;

                            // just use Settings.UISize if these are outside of range
                            if (oldSizeChat < CelesteNetClientSettings.UISizeMin || oldSizeChat > CelesteNetClientSettings.UISizeMax)
                                oldSizeChat = Settings.UISize;
                            if (oldSizePlayerList < CelesteNetClientSettings.UISizeMin || oldSizePlayerList > CelesteNetClientSettings.UISizeMax)
                                oldSizePlayerList = Settings.UISize;

                            // the adjustments are somewhat arbitrary but the range has been increased from 1 - 4 to 1 - 20 and we don't want to make everyone's UI tiny with the update :)
                            Settings.UISize = Settings.UISize * 2 + 4;
                            Settings.UISizeChat = oldSizeChat * 2 + 4;
                            Settings.UISizePlayerList = oldSizePlayerList * 2 + 4;
                        }
                    }

                }
                else
                {
                    Logger.Log(LogLevel.INF, "LoadSettings", $"Reverting to default settings...");
                    _Settings = new CelesteNetClientSettings();
                }

                Settings.Version = CelesteNetClientSettings.SettingsVersionCurrent;
                Logger.Log(LogLevel.INF, "LoadSettings", $"Settings Migration done, set Version to {Settings.Version}");
            }

            Settings.Server = CelesteNetClientSettings.DefaultServer;

            if (Settings.Emotes == null || Settings.Emotes.Length == 0)
            {
                Settings.Emotes = new string[] {
                    "i:collectables/heartgem/0/spin",
                    "i:collectables/strawberry",
                    "Hi!",
                    "Too slow!",
                    "p:madeline/normal04",
                    "p:ghost/scoff03",
                    "p:theo/yolo03 theo/yolo02 theo/yolo01 theo/yolo02 END",
                    "p:granny/laugh",
                };
            }

            if (Settings.ExtraServers == null)
                Settings.ExtraServers = new string[] { };

            if (Settings.ClientID == 0)
                Settings.ClientID = CelesteNetClientSettings.GenerateClientID();

            if (Settings.InstanceID == 0)
                Settings.InstanceID = (uint)DateTime.UtcNow.TimeOfDay.TotalMilliseconds;

            Logger.Log(LogLevel.VVV, "CelesteNetModule", $"ClientID: {Settings.ClientID} InstanceID: {Settings.InstanceID}");
        }

        public bool LoadOldSettings()
        {

            CelesteNetClientSettingsBeforeVersion2 settingsOld = (CelesteNetClientSettingsBeforeVersion2)typeof(CelesteNetClientSettingsBeforeVersion2).GetConstructor(Type.EmptyTypes).Invoke(Array.Empty<object>());
            string path = UserIO.GetSaveFilePath("modsettings-" + Metadata.Name);

            if (!File.Exists(path))
            {
                Logger.Log(LogLevel.WRN, "CelesteNetModule", "Failed to load old settings at " + path);
                return false;
            }

            try
            {
                using Stream stream = File.OpenRead(path);
                using StreamReader input = new StreamReader(stream);
                YamlHelper.DeserializerUsing(settingsOld).Deserialize(input, typeof(CelesteNetClientSettingsBeforeVersion2));
            }
            catch (Exception)
            {
                Logger.LogDetailed(LogLevel.WRN, "CelesteNetModule", "Failed to load old settings at " + path + " as CelesteNetClientSettingsBeforeVersion2");
                return false;
            }

            if (settingsOld == null)
            {
                Logger.LogDetailed(LogLevel.WRN, "CelesteNetModule", "Failed to load old settings at " + path + " as CelesteNetClientSettingsBeforeVersion2 (Output object is null)");
                return false;
            }
            else
            {
                Settings.AutoReconnect = settingsOld.AutoReconnect;
                Settings.ReceivePlayerAvatars = settingsOld.ReceivePlayerAvatars;

                Settings.Server = settingsOld.Server;

                Settings.Debug.ConnectionType = settingsOld.ConnectionType;
                Settings.Debug.DevLogLevel = settingsOld.DevLogLevel;

                Settings.InGame.Interactions = settingsOld.Interactions;
                Settings.InGame.Sounds = settingsOld.Sounds;
                Settings.InGame.SoundVolume = settingsOld.SoundVolume;
                Settings.InGame.Entities = settingsOld.Entities;
                Settings.InGameHUD.NameOpacity = settingsOld.NameOpacity * 5;
                // this is because of the change to Ghost.OpacityAdjustAlpha(), basically baking in the transformation that used to happen
                Settings.InGame.OtherPlayerOpacity = (int)Math.Round((settingsOld.PlayerOpacity + 2f) / 6f * 0.875f * 20);
                Settings.InGameHUD.ShowOwnName = settingsOld.ShowOwnName;

                Settings.PlayerListUI.PlayerListMode = settingsOld.PlayerListMode;
                Settings.UICustomize.PlayerListShortenRandomizer = true;
                Settings.UICustomize.PlayerListAllowSplit = true;
                Settings.PlayerListUI.PlayerListShowPing = settingsOld.PlayerListShowPing;
                Settings.PlayerListUI.ShowPlayerListLocations = settingsOld.ShowPlayerListLocations;

                Settings.ChatUI.ShowNewMessages = settingsOld.ShowNewMessages;
                Settings.ChatUI.ChatLogLength = settingsOld.ChatLogLength;
                Settings.ChatUI.ChatScrollSpeed = settingsOld.ChatScrollSpeed;
                Settings.ChatUI.ChatScrollFading = settingsOld.ChatScrollFading;

                Settings.UIBlur = settingsOld.UIBlur;
                Settings.EmoteWheel = settingsOld.EmoteWheel;

                Settings.ButtonPlayerList = settingsOld.ButtonPlayerList;
                Settings.ButtonChat = settingsOld.ButtonChat;

                Settings.Emotes = settingsOld.Emotes;
            }
            return true;
        }

        public override void OnInputInitialize()
        {
            base.OnInputInitialize();

            JoystickEmoteWheel = new(true,
                new VirtualJoystick.PadRightStick(Input.Gamepad, 0.2f)
            );
        }

        public override void OnInputDeregister()
        {
            base.OnInputDeregister();

            JoystickEmoteWheel?.Deregister();
        }

        protected override void CreateModMenuSectionHeader(TextMenu menu, bool inGame, EventInstance snapshot)
        {
            base.CreateModMenuSectionHeader(menu, inGame, snapshot);

            CelesteNetModShareComponent sharer = Context?.Get<CelesteNetModShareComponent>();
            if (sharer != null && !inGame)
            {
                List<EverestModuleMetadata> requested;
                lock (sharer.Requested)
                    requested = new(sharer.Requested);

                if (requested.Count != 0)
                {
                    TextMenu.Item item;
                    menu.Add(item = new TextMenu.Button("modoptions_celestenetclient_recommended".DialogClean()).Pressed(() =>
                    {
                        bool isConnected = Settings.Connected;
                        Settings.Connected = false;
                        f_OuiDependencyDownloader_MissingDependencies.SetValue(null, requested);
                        m_Overworld_Goto_OuiDependencyDownloader.Invoke(Engine.Scene, Dummy<object>.EmptyArray);
                        Settings.Connected = isConnected;
                    }));

                    item.AddDescription(
                        menu,
                        "modoptions_celestenetclient_recommendedhint".DialogClean()
                        .Replace("((list))", string.Join(", ", requested.Select(r => r.DLL)))
                    );
                }
            }
        }

        public void Start()
        {
            // Cancel pending reconnect requests.
            if (Context != null)
            {
                Logger.Log(LogLevel.DEV, "lifecycle", $"CelesteNetClientModule Start: Context wasn't null");
                QueuedTaskHelper.Cancel(new Tuple<object, string>(Context, "CelesteNetAutoReconnect"));
            }

            try
            {
                _StartTokenSource?.Cancel();
            }
            catch (ObjectDisposedException)
            {
                Logger.Log(LogLevel.DEV, "lifecycle", $"CelesteNetClientModule Start: STS was disposed");
            }

            if (_StartThread?.IsAlive ?? false)
            {
                Logger.Log(LogLevel.DEV, "lifecycle", $"CelesteNetClientModule Start: StartThread.Join...");
                _StartThread.Join();
                Logger.Log(LogLevel.DEV, "lifecycle", $"CelesteNetClientModule Start: StartThread Join done");
            }
            _StartTokenSource?.Dispose();

<<<<<<< HEAD
            lock (ClientLock)
            {
=======
            lastDisconnectReason = null;

            lock (ClientLock) {
>>>>>>> 5db6821b
                Logger.Log(LogLevel.DEV, "lifecycle", $"CelesteNetClientModule Start: old ctx: {Context} {Context?.IsDisposed}");
                CelesteNetClientContext oldCtx = Context;
                if (oldCtx?.IsDisposed ?? false)
                    oldCtx = null;
                Context = new(Celeste.Instance, oldCtx);
                Logger.Log(LogLevel.DEV, "lifecycle", $"CelesteNetClientModule Start: old ctx: {oldCtx} / new {Context}");
                oldCtx?.DisposeSafe(true);

                oldCtx = ContextLast;
                if (oldCtx != null)
                {
                    Logger.Log(LogLevel.DEV, "lifecycle", $"CelesteNetClientModule Start: ContextLast wasn't null");
<<<<<<< HEAD
                    MainThreadHelper.Do(() =>
                    {
=======
                    MainThreadHelper.Schedule(() => {
>>>>>>> 5db6821b
                        foreach (CelesteNetGameComponent comp in oldCtx.Components.Values)
                            comp.Disconnect(true);
                    });
                    ContextLast = null;
                }

                Context.Status.Set("Initializing...");
            }

            Logger.Log(LogLevel.DEV, "lifecycle", $"CelesteNetClientModule Start: Creating StartThread...");
            _StartThread = new(() =>
            {
                CelesteNetClientContext context = Context;
                try
                {
                    // This shouldn't ever happen but it has happened once.
                    if (context == null)
                    {
                        Logger.Log(LogLevel.WRN, "main", $"CelesteNetClientModule StartThread: 'This shouldn't ever happen but it has happened once.'");
                        return;
                    }
                    context.Init(Settings);
                    if (String.IsNullOrEmpty(CelesteNetClientModule.Settings.RefreshToken) && String.IsNullOrEmpty(Settings.Key))
                    {
                        context.Status.Set("Please login first", 3f);
                        Thread.Sleep(3000);
                        _StartThread = null;
                        Stop();
                        return;
                    }

                    if (!String.IsNullOrEmpty(Settings.RefreshToken) && Settings.ExpiredTime != null)
                    {
                        System.DateTime startTime = TimeZone.CurrentTimeZone.ToLocalTime(new System.DateTime(1970, 1, 1)); //
                        long timeStamp = (long)(DateTime.Now - startTime).TotalSeconds;
                        if (timeStamp > Convert.ToInt64(Settings.ExpiredTime))
                        {
                            if (!TokenUtils.refreshToken())
                            {
                                context.Status.Set("Please login again", 3f);
                                Thread.Sleep(3000);
                                _StartThread = null;
                                Stop();
                                return;
                            }
                        }
                    }
                    context.Status.Set("Connecting...");
                    using (_StartTokenSource)
                    {
                        Logger.Log(LogLevel.DEV, "lifecycle", $"CelesteNetClientModule StartThread: Going into context Start...");
                        context.Start(_StartTokenSource.Token);
                    }
                    if (context.Status.Spin)
                        context.Status.Set("Connected", 1f);

                }
                catch (Exception e) when (e is ThreadInterruptedException || e is OperationCanceledException)
                {
                    Logger.Log(LogLevel.CRI, "clientmod", "Startup interrupted.");
                    _StartThread = null;
                    Stop();
                    context.Status.Set("Interrupted", 3f, false);

                }
                catch (ThreadAbortException)
                {
                    Logger.Log(LogLevel.VVV, "main", $"Client Start thread: ThreadAbortException caught");
                    _StartThread = null;
                    Stop();

                }
                catch (Exception e)
                {
                    bool handled = false;
<<<<<<< HEAD
                    for (Exception ie = e; ie != null; ie = ie.InnerException)
                    {
                        if (ie is ConnectionErrorException cee)
                        {
                            Logger.Log(LogLevel.CRI, "clientmod", $"Connection error:\n{e}");
                            _StartThread = null;
                            Stop();
                            context.Status.Set(cee.Status ?? "Connection failed", 3f, false);
=======
                    for (Exception ie = e; ie != null; ie = ie.InnerException) {
                        if (ie is ConnectionErrorCodeException ceee) {
                            Logger.Log(LogLevel.CRI, "clientmod", $"Connection error:\n{e}");
                            _StartThread = null;
                            Stop();
                            context.Status.Set(ceee.Status ?? "Connection failed", 3f, false);
                            if (ceee.StatusCode == 403)
                                Settings.KeyError = CelesteNetClientSettings.KeyErrors.InvalidKey;
>>>>>>> 5db6821b
                            handled = true;
                            break;
                        }
                    }

                    if (!handled)
                    {
                        Logger.Log(LogLevel.CRI, "clientmod", $"Failed connecting:\n{e}");
                        // Don't stop the context on unhandled connection errors so that it gets a chance to retry.
                        // Instead, dispose the client and let the context do the rest.
                        context.Client.SafeDisposeTriggered = true;
                        context.Status.Set("Connection failed", 3f, false);
                    }

                }
                finally
                {
                    _StartThread = null;
                    _StartTokenSource = null;
                }
            })
            {
                Name = "CelesteNet Client Start",
                IsBackground = true
            };
            _StartTokenSource = new();
            _StartThread.Start();
            Logger.Log(LogLevel.DEV, "lifecycle", $"CelesteNetClientModule Start: done");
        }

        public void Stop()
        {
            if (Context != null)
            {
                Logger.Log(LogLevel.DEV, "lifecycle", $"CelesteNetClientModule Stop: Context wasn't null");
                QueuedTaskHelper.Cancel(new Tuple<object, string>(Context, "CelesteNetAutoReconnect"));
            }

            try
            {
                _StartTokenSource?.Cancel();
            }
            catch (ObjectDisposedException)
            {
                Logger.Log(LogLevel.DEV, "lifecycle", $"CelesteNetClientModule Stop: StartTokenSource was disposed");
            }

            if (_StartThread?.IsAlive ?? false)
            {
                Logger.Log(LogLevel.DEV, "lifecycle", $"CelesteNetClientModule Stop: Joining StartThread...");
                _StartThread.Join();
                Logger.Log(LogLevel.DEV, "lifecycle", $"CelesteNetClientModule Stop: Joining done");
            }
            _StartTokenSource?.Dispose();

            lock (ClientLock)
            {
                if (Context == null)
                {
                    Logger.Log(LogLevel.DEV, "lifecycle", $"CelesteNetClientModule Stop: Context was null already, returning");
                    return;
                }

                ContextLast = Context;
                Context.DisposeSafe();
                Context = null;
            }
        }

    }
}<|MERGE_RESOLUTION|>--- conflicted
+++ resolved
@@ -5,21 +5,14 @@
 using System.Linq;
 using System.Reflection;
 using System.Threading;
+using System.Threading.Tasks;
 using Celeste.Mod.CelesteNet.Client.Components;
+using Celeste.Mod.CelesteNet.Client.Utils;
 using Celeste.Mod.CelesteNet.DataTypes;
+using Celeste.Mod.Helpers;
 using FMOD.Studio;
 using Monocle;
 using MonoMod.Utils;
-<<<<<<< HEAD
-using System.Collections;
-using Celeste.Mod.CelesteNet.Client.Components;
-using System.IO;
-using Celeste.Mod.CelesteNet.Client.Utils;
-using Celeste.Mod.Helpers;
-using System.Threading.Tasks;
-using MonoMod.Cil;
-=======
->>>>>>> 5db6821b
 
 namespace Celeste.Mod.CelesteNet.Client
 {
@@ -137,12 +130,7 @@
         public override void LoadContent(bool firstLoad)
         {
             Logger.Log(LogLevel.DEV, "lifecycle", $"CelesteNetClientModule LoadContent ({firstLoad})");
-<<<<<<< HEAD
-            MainThreadHelper.Do(() =>
-            {
-=======
             MainThreadHelper.Schedule(() => {
->>>>>>> 5db6821b
                 UIRenderTarget?.Dispose();
                 UIRenderTarget = VirtualContent.CreateRenderTarget("celestenet-hud-target", 1922, 1082, false, true, 0);
                 Logger.Log(LogLevel.DEV, "lifecycle", $"CelesteNetClientModule LoadContent created RT");
@@ -388,14 +376,9 @@
             }
             _StartTokenSource?.Dispose();
 
-<<<<<<< HEAD
-            lock (ClientLock)
-            {
-=======
             lastDisconnectReason = null;
 
             lock (ClientLock) {
->>>>>>> 5db6821b
                 Logger.Log(LogLevel.DEV, "lifecycle", $"CelesteNetClientModule Start: old ctx: {Context} {Context?.IsDisposed}");
                 CelesteNetClientContext oldCtx = Context;
                 if (oldCtx?.IsDisposed ?? false)
@@ -408,12 +391,7 @@
                 if (oldCtx != null)
                 {
                     Logger.Log(LogLevel.DEV, "lifecycle", $"CelesteNetClientModule Start: ContextLast wasn't null");
-<<<<<<< HEAD
-                    MainThreadHelper.Do(() =>
-                    {
-=======
                     MainThreadHelper.Schedule(() => {
->>>>>>> 5db6821b
                         foreach (CelesteNetGameComponent comp in oldCtx.Components.Values)
                             comp.Disconnect(true);
                     });
@@ -451,7 +429,7 @@
                         long timeStamp = (long)(DateTime.Now - startTime).TotalSeconds;
                         if (timeStamp > Convert.ToInt64(Settings.ExpiredTime))
                         {
-                            if (!TokenUtils.refreshToken())
+                            if (!TokenUtils.RefreshToken())
                             {
                                 context.Status.Set("Please login again", 3f);
                                 Thread.Sleep(3000);
@@ -489,16 +467,6 @@
                 catch (Exception e)
                 {
                     bool handled = false;
-<<<<<<< HEAD
-                    for (Exception ie = e; ie != null; ie = ie.InnerException)
-                    {
-                        if (ie is ConnectionErrorException cee)
-                        {
-                            Logger.Log(LogLevel.CRI, "clientmod", $"Connection error:\n{e}");
-                            _StartThread = null;
-                            Stop();
-                            context.Status.Set(cee.Status ?? "Connection failed", 3f, false);
-=======
                     for (Exception ie = e; ie != null; ie = ie.InnerException) {
                         if (ie is ConnectionErrorCodeException ceee) {
                             Logger.Log(LogLevel.CRI, "clientmod", $"Connection error:\n{e}");
@@ -507,7 +475,6 @@
                             context.Status.Set(ceee.Status ?? "Connection failed", 3f, false);
                             if (ceee.StatusCode == 403)
                                 Settings.KeyError = CelesteNetClientSettings.KeyErrors.InvalidKey;
->>>>>>> 5db6821b
                             handled = true;
                             break;
                         }
