--- conflicted
+++ resolved
@@ -42,16 +42,11 @@
 
         public bool AutoReconnect { get; set; } = true;
 
-<<<<<<< HEAD
+        [SettingSubText("modoptions_celestenetclient_avatarshint")]
+        public bool ReceivePlayerAvatars { get; set; } = true;
 #if DEBUG
         [SettingSubHeader("modoptions_celestenetclient_subheading_general")]
 #else
-=======
-        [SettingSubText("modoptions_celestenetclient_avatarshint")]
-        public bool ReceivePlayerAvatars { get; set; } = true;
-
-#if !DEBUG
->>>>>>> cd6c5f1c
         [SettingIgnore]
 #endif
         [SettingSubText("modoptions_celestenetclient_devonlyhint")]
