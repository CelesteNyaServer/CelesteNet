﻿using Celeste.Mod.CelesteNet.Client.Components;
using Celeste.Mod.UI;
using Microsoft.Xna.Framework.Input;
using Monocle;
using System;
using YamlDotNet.Serialization;

namespace Celeste.Mod.CelesteNet.Client {
    [SettingName("modoptions_celestenetclient_title")]
    public class CelesteNetClientSettings : EverestModuleSettings {

        public const int SettingsVersionCurrent = 2;
        // since with this PR (probably going into v2.2) a big chunk of options are being
        // moved into SubMenu sub-classes, some migrating of settings will be in order
        [SettingIgnore]
        public int SettingsVersionDoNotEdit { get; set; } = 0;
        // NOTE: The default should be 0 or unset, and not the current version number,
        // because otherwise "unversioned" settings files could not be detected.
        [SettingIgnore, YamlIgnore]
        public int Version {
            get => SettingsVersionDoNotEdit;
            set {
                if (SettingsVersionDoNotEdit < value && value <= SettingsVersionCurrent)
                    SettingsVersionDoNotEdit = value;
                else
                    Logger.LogDetailed(LogLevel.WRN, "CelesteNetClientSettings", $"Attempt to change Settings.Version from {SettingsVersionDoNotEdit} to {value} which is not allowed!");
            }
        }

        #region Top Level Settings

        [SettingIgnore]
        public bool WantsToBeConnected { get; set; }

        [YamlIgnore]
        public bool Connected {
            get => CelesteNetClientModule.Instance.IsAlive;
            set {
                WantsToBeConnected = value;

                if (value && !Connected)
                    CelesteNetClientModule.Instance.Start();
                else if (!value && Connected)
                    CelesteNetClientModule.Instance.Stop();

                if (!value && EnabledEntry != null && Engine.Scene != null)
                    Engine.Scene.OnEndOfFrame += () => EnabledEntry?.LeftPressed();
                if (ServerEntry != null)
                    ServerEntry.Disabled = value || !(Engine.Scene is Overworld);
                if (NameEntry != null)
                    NameEntry.Disabled = value || !(Engine.Scene is Overworld) || _loginMode != LoginModeType.Guest;
                if (KeyEntry != null)
                    KeyEntry.Disabled = value || !(Engine.Scene is Overworld) || _loginMode != LoginModeType.Key;
                if (ExtraServersEntry != null)
                    ExtraServersEntry.Disabled = value;
                if (ResetGeneralButton != null)
                    ResetGeneralButton.Disabled = value;
            }
        }
        [SettingIgnore, YamlIgnore]
        public TextMenu.OnOff EnabledEntry { get; protected set; }

        public bool AutoReconnect { get; set; } = true;
        [SettingIgnore, YamlIgnore]
        public TextMenu.OnOff AutoReconnectEntry { get; protected set; }

        public bool ReceivePlayerAvatars { get; set; } = true;
        [SettingIgnore, YamlIgnore]
        public TextMenu.OnOff ReceivePlayerAvatarsEntry { get; protected set; }

<<<<<<< HEAD
        public const string DefaultServer = "celeste.0x0a.de";
#if DEBUG
        [SettingSubHeader("modoptions_celestenetclient_subheading_general")]
#else
=======
        [SettingSubText("modoptions_celestenetclient_hideownchannelhint")]
        public bool HideOwnChannelName { get; set; } = false;

#if !DEBUG
>>>>>>> 22612a92
        [SettingIgnore]
#endif
        [SettingSubText("modoptions_celestenetclient_devonlyhint")]
        public string Server {
            get => _Server;
            set {
                if (_Server == value)
                    return;

                _Server = value;

                if (ServerEntry != null)
                    ServerEntry.Label = "modoptions_celestenetclient_server".DialogClean().Replace("((server))", value);
            }
        }
        private string _Server = DefaultServer;

        [SettingIgnore, YamlIgnore]
        public TextMenu.Button ServerEntry { get; protected set; }

        [SettingIgnore]
        public string[] ExtraServers { get; set; }
        [SettingIgnore, YamlIgnore]
        public TextMenu.Slider ExtraServersEntry { get; protected set; }

        // TODO: Reset button to get back to DefaultServer and such

#if !DEBUG
        [SettingSubHeader("modoptions_celestenetclient_subheading_general")]
#endif
        [SettingSubText("modoptions_celestenetclient_loginmodehint")]
        public LoginModeType LoginMode {
            get {
                return _loginMode;
            }
            set {
                _loginMode = value;
                switch (value) {
                    case LoginModeType.Guest:
                        // Enable Name (unless in-game), disable Key input
                        if (NameEntry != null) {
                            //NameEntry.Visible = true;
                            NameEntry.Disabled = !(Engine.Scene is Overworld);
                        }
                        if (KeyEntry != null) {
                            //KeyEntry.Visible = false;
                            KeyEntry.Disabled = true;
                        }
                        break;
                    case LoginModeType.Key:
                        // Enable Key (unless in-game), disable Name input
                        if (NameEntry != null) {
                            //NameEntry.Visible = false;
                            NameEntry.Disabled = true;
                        }
                        if (KeyEntry != null) {
                            //KeyEntry.Visible = true;
                            KeyEntry.Disabled = !(Engine.Scene is Overworld);
                        }
                        break;
                }
            }
        }
        private LoginModeType _loginMode = LoginModeType.Guest;

        public string Name { get; set; } = "Guest";

        [SettingIgnore, YamlIgnore]
        public TextMenu.Button NameEntry { get; protected set; }

        public string Key { get; set; } = "";

        [SettingIgnore, YamlIgnore]
        public TextMenu.Button KeyEntry { get; protected set; }

        [SettingIgnore, YamlIgnore]
        public string NameKey => _loginMode == LoginModeType.Guest ? Name : Key;

        [SettingIgnore, YamlIgnore]
        public TextMenu.Button ResetGeneralButton { get; protected set; }

        #endregion

        #region Debug

        public DebugMenu Debug { get; set; } = new();

#if DEBUG
        [SettingSubMenu]
#endif
        public class DebugMenu {
            [SettingSubText("modoptions_celestenetclient_devonlyhint")]
            public ConnectionType ConnectionType { get; set; } = ConnectionType.Auto;

            [SettingSubText("modoptions_celestenetclient_devonlyhint")]
            public LogLevel DevLogLevel {
                get => Logger.Level;
                set => Logger.Level = value;
            }

        }

        #endregion

        #region In-Game

        public InGameMenu InGame { get; set; } = new();
        [SettingSubMenu]
        public class InGameMenu {

            [SettingSubText("modoptions_celestenetclient_interactionshint")]
            public bool Interactions { get; set; } = true;

            [SettingSubText("modoptions_celestenetclient_entitieshint")]
            public SyncMode Entities { get; set; } = SyncMode.ON;
            [SettingSubHeader("modoptions_celestenetclient_subheading_players")]

            [SettingRange(0, 20)]
            public int OtherPlayerOpacity { get; set; } = 17;

            [SettingSubHeader("modoptions_celestenetclient_subheading_sound")]
            public SyncMode Sounds { get; set; } = SyncMode.ON;

            [SettingRange(1, 10)]
            public int SoundVolume { get; set; } = 8;

            public void CreateOtherPlayerOpacityEntry(TextMenuExt.SubMenu menu, bool inGame) {
                menu.Add(
                    new TextMenu.Slider("modoptions_celestenetclient_otherplayeropacity".DialogClean(), i => $"{i*5}%", 0, 20, OtherPlayerOpacity).Change(v => OtherPlayerOpacity = v)
                );
            }

            public void CreateSoundVolumeEntry(TextMenuExt.SubMenu menu, bool inGame) {
                menu.Add(
                    new TextMenu.Slider("modoptions_celestenetclient_soundvolume".DialogClean(), i => $"{i * 10}%", 0, 10, SoundVolume).Change(v => SoundVolume = v)
                );
            }
        }

        [SettingIgnore, YamlIgnore]
        public float OtherPlayerAlpha => InGame.OtherPlayerOpacity/20f;

        #endregion


        #region In-Game HUD Elements

        public InGameHUDMenu InGameHUD { get; set; } = new();
        [SettingSubMenu]
        public class InGameHUDMenu {

            public bool ShowOwnName { get; set; } = true;

            [SettingRange(0, 20)]
            public int NameOpacity { get; set; } = 20;

            [YamlIgnore]
            private OffScreenModes _OffScreenNames = OffScreenModes.Unmodified;
            public OffScreenModes OffScreenNames {
                get {
                    return _OffScreenNames;
                }
                set {
                    _OffScreenNames = value;
                    if (_OffScreenNameOpacityEntry != null)
                        _OffScreenNameOpacityEntry.Disabled = _OffScreenNames != OffScreenModes.Opacity;
                }
            }

            [YamlIgnore]
            private TextMenu.Slider _OffScreenNameOpacityEntry;
            public int OffScreenNameOpacity { get; set; } = 20;

            [SettingRange(0, 20)]
            public int EmoteOpacity { get; set; } = 20;

            [YamlIgnore]
            private OffScreenModes _OffScreenEmotes = OffScreenModes.Unmodified;
            public OffScreenModes OffScreenEmotes {
                get {
                    return _OffScreenEmotes;
                }
                set {
                    _OffScreenEmotes = value;
                    if (_OffScreenEmoteOpacityEntry != null)
                        _OffScreenEmoteOpacityEntry.Disabled = _OffScreenEmotes != OffScreenModes.Opacity;
                }
            }

            [YamlIgnore]
            private TextMenu.Slider _OffScreenEmoteOpacityEntry;
            public int OffScreenEmoteOpacity { get; set; } = 20;

            [SettingRange(1, 12)]
            public int ScreenMargins { get; set; } = 4;

            public void CreateNameOpacityEntry(TextMenuExt.SubMenu menu, bool inGame) {
                menu.Add(
                    new TextMenu.Slider("modoptions_celestenetclient_nameopacity".DialogClean(), i => $"{i * 5}%", 0, 20, NameOpacity).Change(v => NameOpacity = v)
                );
            }

            public void CreateEmoteOpacityEntry(TextMenuExt.SubMenu menu, bool inGame) {
                menu.Add(
                    new TextMenu.Slider("modoptions_celestenetclient_emoteopacity".DialogClean(), i => $"{i * 5}%", 0, 20, EmoteOpacity).Change(v => EmoteOpacity = v)
                );
            }

            public void CreateOffScreenNameOpacityEntry(TextMenuExt.SubMenu menu, bool inGame) {
                menu.Add(
                    (_OffScreenNameOpacityEntry = new TextMenu.Slider("modoptions_celestenetclient_offscreennameopacity".DialogClean(), i => $"{i * 5}%", 0, 20, OffScreenNameOpacity))
                    .Change(v => OffScreenNameOpacity = v)
                );
                _OffScreenNameOpacityEntry.Disabled = OffScreenNames != OffScreenModes.Opacity;
            }

            public void CreateOffScreenEmoteOpacityEntry(TextMenuExt.SubMenu menu, bool inGame) {
                menu.Add(
                    (_OffScreenEmoteOpacityEntry = new TextMenu.Slider("modoptions_celestenetclient_offscreenemoteopacity".DialogClean(), i => $"{i * 5}%", 0, 20, OffScreenEmoteOpacity))
                    .Change(v => OffScreenEmoteOpacity = v)
                );
                _OffScreenEmoteOpacityEntry.Disabled = OffScreenEmotes != OffScreenModes.Opacity;
            }
        }

        #endregion

        #region Top-level UI

        public const int UISizeMin = 1, UISizeMax = 20, UISizeDefault = 8;
        [SettingIgnore, YamlIgnore]
        public int _UISize { get; private set; } = UISizeDefault;
        [SettingSubHeader("modoptions_celestenetclient_subheading_ui")]
        [SettingSubText("modoptions_celestenetclient_uisizehint")]
        [SettingRange(UISizeMin, UISizeMax)]
        public int UISize {
            get => _UISize;
            set {
                if (value != _UISize) {
                    // update both chat and player UI size properties to the same value
                    UISizeChat = UISizePlayerList = value;
                }
                _UISize = value;
            }
        }

        [SettingIgnore, YamlIgnore]
        public int _UISizeChat { get; private set; }
        [SettingRange(UISizeMin, UISizeMax)]
        public int UISizeChat {
            get => _UISizeChat;
            set {
                if (UISizeChatSlider != null && value != _UISizeChat) {
                    // all this is to make the OUI elements update and "react" properly (and visually)
                    if (value < _UISizeChat) {
                        UISizeChatSlider.LeftPressed();
                    } else {
                        UISizeChatSlider.RightPressed();
                    }

                    UISizeChatSlider.Index = Calc.Clamp(value, UISizeMin, UISizeMax) - 1;
                    UISizeChatSlider.OnValueChange.Invoke(value);
                }
                _UISizeChat = value;
            }
        }

        [SettingIgnore, YamlIgnore]
        public TextMenu.Slider UISizeChatSlider { get; protected set; }

        [SettingIgnore, YamlIgnore]
        public int _UISizePlayerList { get; private set; }
        [SettingRange(UISizeMin, UISizeMax)]
        public int UISizePlayerList {
            get => _UISizePlayerList;
            set {
                if (UISizePlayerListSlider != null && value != _UISizePlayerList) {
                    // all this is to make the OUI elements update and "react" properly (and visually)
                    if (value < _UISizePlayerList) {
                        UISizePlayerListSlider.LeftPressed();
                    } else {
                        UISizePlayerListSlider.RightPressed();
                    }

                    UISizePlayerListSlider.Index = Calc.Clamp(value, UISizeMin, UISizeMax) - 1;
                    UISizePlayerListSlider.OnValueChange.Invoke(value);
                }
                _UISizePlayerList = value;
            }
        }


        [SettingIgnore, YamlIgnore]
        public TextMenu.Slider UISizePlayerListSlider { get; protected set; }

        [SettingIgnore]
        public float UIScaleOverride { get; set; } = 0f;
        [SettingIgnore, YamlIgnore]
        public float UIScale => CalcUIScale(UISize);
        [SettingIgnore, YamlIgnore]
        public float UIScaleChat => CalcUIScale(UISizeChat);
        [SettingIgnore, YamlIgnore]
        public float UIScalePlayerList => CalcUIScale(UISizePlayerList);

        #endregion

        #region UI Chat

        public ChatUIMenu ChatUI { get; set; } = new();
        [SettingSubMenu]
        public class ChatUIMenu {

            public CelesteNetChatComponent.ChatMode ShowNewMessages { get; set; }

            [SettingRange(5, 15)]
            public int NewMessagesSizeAdjust { get; set; } = 10;

            public bool ShowScrollingControls { get; set; } = true;

            [SettingIgnore]
            [SettingRange(4, 16)]
            public int ChatLogLength { get; set; } = 8;

            [SettingRange(1, 5)]
            public int ChatScrollSpeed { get; set; } = 2;

            public CelesteNetChatComponent.ChatScrollFade ChatScrollFading { get; set; } = CelesteNetChatComponent.ChatScrollFade.Fast;

        }

        #endregion

        #region UI Player List

        public PlayerListUIMenu PlayerListUI { get; set; } = new();
        [SettingSubMenu]
        public class PlayerListUIMenu {

            public CelesteNetPlayerListComponent.ListModes PlayerListMode { get; set; } = CelesteNetPlayerListComponent.ListModes.Channels;

            public CelesteNetPlayerListComponent.LocationModes ShowPlayerListLocations { get; set; } = CelesteNetPlayerListComponent.LocationModes.ON;

            [SettingIgnore]
            public bool PlayerListShortenRandomizer { get; set; } = true;

            public bool PlayerListAllowSplit { get; set; } = true;

            public bool PlayerListShowPing { get; set; } = true;

            [SettingSubText("modoptions_celestenetclient_plscrollmodehint")]
            public CelesteNetPlayerListComponent.ScrollModes PlayerListScrollMode { get; set; } = CelesteNetPlayerListComponent.ScrollModes.Hold;

            [SettingSubText("modoptions_celestenetclient_playerlistscrolldelayhint")]
            [SettingRange(0, 5)]
            public int PlayerListScrollDelay { get; set; } = 1;

            [SettingRange(0, 100, true)]
            public int ScrollDelayLeniency { get; set; } = 50;

        }

        #endregion

        #region UI Player List

        public PlayerListCustomizeMenu PlayerListCustomize { get; set; } = new();
        [SettingSubMenu]
        public class PlayerListCustomizeMenu
        {
            [SettingRange(50, 90, true)]
            public int DynScaleThreshold { get; set; } = 70;

            [SettingRange(0, 50, true)]
            public int DynScaleRange { get; set; } = 50;

            [SettingRange(10, 100, true)]
            public int Opacity { get; set; } = 85;

            // Everest TODO: SettingRange -> optional stepping, optional string suffixes
            // TODO: Reset button (Everest Submenu Attribute?)
        }

        #endregion

        #region Performance

        // TODO: Add some more performance-focused settings like maybe skipping Blur RTs entirely
        [SettingSubText("modoptions_celestenetclient_uiblurhint")]
        public CelesteNetRenderHelperComponent.BlurQuality UIBlur { get; set; } = CelesteNetRenderHelperComponent.BlurQuality.MEDIUM;

        #endregion

        #region Legacy properties

        // For compatibility with other mods that access these

        // Debug
        [SettingIgnore, YamlIgnore]
        [Obsolete("CelesteNetClientSettings.ConnectionType is now CelesteNetClientSettings.Debug.ConnectionType")]
        public ConnectionType ConnectionType {
            get { return Debug?.ConnectionType ?? ConnectionType.Auto; }
            set { if (Debug != null) Debug.ConnectionType = value; }
        }
        [SettingIgnore, YamlIgnore]
        [Obsolete("CelesteNetClientSettings.DevLogLevel is now CelesteNetClientSettings.Debug.DevLogLevel")]
        public LogLevel DevLogLevel { 
            get { return Debug?.DevLogLevel ?? LogLevel.INF; }
            set { if (Debug != null) Debug.DevLogLevel = value; }
        }
        // In-Game
        [SettingIgnore, YamlIgnore]
        [Obsolete("CelesteNetClientSettings.Interactions is now CelesteNetClientSettings.InGame.Interactions")]
        public bool Interactions { 
            get { return InGame?.Interactions ?? true; }
            set { if (InGame != null) InGame.Interactions = value; }
        }
        [SettingIgnore, YamlIgnore]
        [Obsolete("CelesteNetClientSettings.Sounds is now CelesteNetClientSettings.InGame.Sounds")]
        public SyncMode Sounds {
            get { return InGame?.Sounds ?? SyncMode.ON; }
            set { if (InGame != null) InGame.Sounds = value; }
        }
        [SettingIgnore, YamlIgnore]
        [Obsolete("CelesteNetClientSettings.SoundVolume is now CelesteNetClientSettings.InGame.SoundVolume")]
        public int SoundVolume {
            get { return InGame?.SoundVolume ?? 8; }
            set { if (InGame != null) InGame.SoundVolume = value; }
        }
        [SettingIgnore, YamlIgnore]
        [Obsolete("CelesteNetClientSettings.Entities is now CelesteNetClientSettings.InGame.Entities")]
        public SyncMode Entities {
            get { return InGame?.Entities ?? SyncMode.ON; }
            set { if (InGame != null) InGame.Entities = value; }
        }
        [SettingIgnore, YamlIgnore]
        [Obsolete("CelesteNetClientSettings.PlayerOpacity is now CelesteNetClientSettings.InGame.OtherPlayerOpacity")]
        public int PlayerOpacity {
            get { return InGame?.OtherPlayerOpacity/5 ?? 4; }
            set { if (InGame != null) InGame.OtherPlayerOpacity = value * 5; }
        }
        [SettingIgnore, YamlIgnore]
        [Obsolete("CelesteNetClientSettings.NameOpacity is now CelesteNetClientSettings.InGameHUD.NameOpacity")]
        public int NameOpacity {
            get { return InGameHUD?.NameOpacity/5 ?? 4; }
            set { if (InGameHUD != null) InGameHUD.NameOpacity = value * 5; }
        }
        [SettingIgnore, YamlIgnore]
        [Obsolete("CelesteNetClientSettings.ShowOwnName is now CelesteNetClientSettings.InGameHUD.ShowOwnName")]
        public bool ShowOwnName {
            get { return InGameHUD?.ShowOwnName ?? true; }
            set { if (InGameHUD != null) InGameHUD.ShowOwnName = value; }
        }
        // Chat UI
        [SettingIgnore, YamlIgnore]
        [Obsolete("CelesteNetClientSettings.ShowNewMessages is now CelesteNetClientSettings.ChatUI.ShowNewMessages")]
        public CelesteNetChatComponent.ChatMode ShowNewMessages {
            get { return ChatUI?.ShowNewMessages ?? CelesteNetChatComponent.ChatMode.All; }
            set { if (ChatUI != null) ChatUI.ShowNewMessages = value; }
        }
        [SettingIgnore, YamlIgnore]
        [Obsolete("CelesteNetClientSettings.ChatLogLength is now CelesteNetClientSettings.ChatUI.ChatLogLength")]
        public int ChatLogLength {
            get { return ChatUI?.ChatLogLength ?? 8; }
            set { if (ChatUI != null) ChatUI.ChatLogLength = value; }
        }
        [SettingIgnore, YamlIgnore]
        [Obsolete("CelesteNetClientSettings.ChatScrollSpeed is now CelesteNetClientSettings.ChatUI.ChatScrollSpeed")]
        public int ChatScrollSpeed {
            get { return ChatUI?.ChatScrollSpeed ?? 2; }
            set { if (ChatUI != null) ChatUI.ChatScrollSpeed = value; }
        }
        [SettingIgnore, YamlIgnore]
        [Obsolete("CelesteNetClientSettings.ChatScrollFading is now CelesteNetClientSettings.ChatUI.ChatScrollFading")]
        public CelesteNetChatComponent.ChatScrollFade ChatScrollFading {
            get { return ChatUI?.ChatScrollFading ?? CelesteNetChatComponent.ChatScrollFade.Fast; }
            set { if (ChatUI != null) ChatUI.ChatScrollFading = value; }
        }
        // Player List UI
        [SettingIgnore, YamlIgnore]
        [Obsolete("CelesteNetClientSettings.PlayerListMode is now CelesteNetClientSettings.PlayerListUI.PlayerListMode")]
        public CelesteNetPlayerListComponent.ListModes PlayerListMode {
            get { return PlayerListUI?.PlayerListMode ?? CelesteNetPlayerListComponent.ListModes.Channels; }
            set { if (PlayerListUI != null) PlayerListUI.PlayerListMode = value; }
        }
        [SettingIgnore, YamlIgnore]
        [Obsolete("CelesteNetClientSettings.ShowPlayerListLocations is now CelesteNetClientSettings.PlayerListUI.ShowPlayerListLocations")]
        public CelesteNetPlayerListComponent.LocationModes ShowPlayerListLocations {
            get { return PlayerListUI?.ShowPlayerListLocations ?? CelesteNetPlayerListComponent.LocationModes.ON; }
            set { if (PlayerListUI != null) PlayerListUI.ShowPlayerListLocations = value; }
        }
        [SettingIgnore, YamlIgnore]
        [Obsolete("CelesteNetClientSettings.PlayerListShortenRandomizer is now CelesteNetClientSettings.PlayerListUI.PlayerListShortenRandomizer")]
        public bool PlayerListShortenRandomizer {
            get { return PlayerListUI?.PlayerListShortenRandomizer ?? true; }
            set { if (PlayerListUI != null) PlayerListUI.PlayerListShortenRandomizer = value; }
        }
        [SettingIgnore, YamlIgnore]
        [Obsolete("CelesteNetClientSettings.PlayerListAllowSplit is now CelesteNetClientSettings.PlayerListUI.PlayerListAllowSplit")]
        public bool PlayerListAllowSplit {
            get { return PlayerListUI?.PlayerListAllowSplit ?? true; }
            set { if (PlayerListUI != null) PlayerListUI.PlayerListAllowSplit = value; }
        }
        [SettingIgnore, YamlIgnore]
        [Obsolete("CelesteNetClientSettings.PlayerListShowPing is now CelesteNetClientSettings.PlayerListUI.PlayerListShowPing")]
        public bool PlayerListShowPing {
            get { return PlayerListUI?.PlayerListShowPing ?? true; }
            set { if (PlayerListUI != null) PlayerListUI.PlayerListShowPing = value; }
        }

        #endregion

        [SettingSubHeader("modoptions_celestenetclient_subheading_other")]
        public bool EmoteWheel { get; set; } = true;

        #region Key Bindings

        [DefaultButtonBinding(Buttons.Back, Keys.Tab)]
        public ButtonBinding ButtonPlayerList { get; set; }

        [DefaultButtonBinding(0, Keys.T)]
        public ButtonBinding ButtonChat { get; set; }

        [SettingSubHeader("modoptions_celestenetclient_binds_playerlist")]
        [DefaultButtonBinding(Buttons.LeftThumbstickUp, Keys.Up)]
        public ButtonBinding ButtonPlayerListScrollUp { get; set; }

        [DefaultButtonBinding(Buttons.LeftThumbstickDown, Keys.Down)]
        public ButtonBinding ButtonPlayerListScrollDown { get; set; }

        [SettingSubHeader("modoptions_celestenetclient_binds_chat")]
        [DefaultButtonBinding(0, Keys.Enter)]
        public ButtonBinding ButtonChatSend { get; set; }

        [DefaultButtonBinding(0, Keys.Escape)]
        public ButtonBinding ButtonChatClose { get; set; }

        [DefaultButtonBinding(Buttons.LeftThumbstickUp, Keys.PageUp)]
        public ButtonBinding ButtonChatScrollUp { get; set; }

        [DefaultButtonBinding(Buttons.LeftThumbstickDown, Keys.PageDown)]
        public ButtonBinding ButtonChatScrollDown { get; set; }

        //[DefaultButtonBinding(0, Keys.Back)]
        //public ButtonBinding ButtonChatBackspace { get; set; }

        //[DefaultButtonBinding(0, Keys.Delete)]
        //public ButtonBinding ButtonChatDelete { get; set; }

        // TODO: Customize ways to open the emote wheel, which stick or maybe even on KB?
        //[DefaultButtonBinding(0, 0)]
        //public ButtonBinding ButtonEmoteWheel { get; set; }

        [SettingSubHeader("modoptions_celestenetclient_binds_emote")]
        [DefaultButtonBinding(Buttons.RightStick, Keys.Q)]
        public ButtonBinding ButtonEmoteWheelSend { get; set; }

        [DefaultButtonBinding(0, Keys.D1)]
        public ButtonBinding ButtonEmote1 { get; set; }

        [DefaultButtonBinding(0, Keys.D2)]
        public ButtonBinding ButtonEmote2 { get; set; }

        [DefaultButtonBinding(0, Keys.D3)]
        public ButtonBinding ButtonEmote3 { get; set; }

        [DefaultButtonBinding(0, Keys.D4)]
        public ButtonBinding ButtonEmote4 { get; set; }

        [DefaultButtonBinding(0, Keys.D5)]
        public ButtonBinding ButtonEmote5 { get; set; }

        [DefaultButtonBinding(0, Keys.D6)]
        public ButtonBinding ButtonEmote6 { get; set; }

        [DefaultButtonBinding(0, Keys.D7)]
        public ButtonBinding ButtonEmote7 { get; set; }

        [DefaultButtonBinding(0, Keys.D8)]
        public ButtonBinding ButtonEmote8 { get; set; }

        [DefaultButtonBinding(0, Keys.D9)]
        public ButtonBinding ButtonEmote9 { get; set; }

        [DefaultButtonBinding(0, Keys.D0)]
        public ButtonBinding ButtonEmote10 { get; set; }

        #endregion

        [SettingIgnore]
        public string[] Emotes { get; set; }

        #region Helpers

        private float CalcUIScale(int uisize) {
            if (UIScaleOverride > 0f)
                return UIScaleOverride;
            return ((uisize - 1f) / (UISizeMax - 1f));
        }

        [SettingIgnore, YamlIgnore]
        public string Host {
            get {
                string server = Server?.ToLowerInvariant();
                int indexOfPort;
                if (!string.IsNullOrEmpty(server) &&
                    (indexOfPort = server.LastIndexOf(':')) != -1 &&
                    int.TryParse(server.Substring(indexOfPort + 1), out _))
                    return server.Substring(0, indexOfPort);

                return server;
            }
        }
        [SettingIgnore, YamlIgnore]
        public int Port {
            get {
                string server = Server;
                int indexOfPort;
                if (!string.IsNullOrEmpty(server) &&
                    (indexOfPort = server.LastIndexOf(':')) != -1 &&
                    int.TryParse(server.Substring(indexOfPort + 1), out int port))
                    return port;

                return 17230;
            }
        }

        #endregion

        #region Custom Entry Creators

        public TextMenu.Slider CreateMenuSlider(TextMenu menu, string dialogLabel, int min, int max, int val, Func<int, string> values, Action<int> onChange) {
            TextMenu.Slider item = new TextMenu.Slider($"modoptions_celestenetclient_{dialogLabel}".DialogClean(), values, min, max, val);
            item.Change(onChange);
            menu.Add(item);
            return item;
        }

        public TextMenu.Button CreateMenuButton(TextMenu menu, string dialogLabel, Func<string, string>? dialogTransform, Action onPress)
        {
            string label = $"modoptions_celestenetclient_{dialogLabel}".DialogClean();
            TextMenu.Button item = new TextMenu.Button(dialogTransform?.Invoke(label) ?? label);
            item.Pressed(onPress);
            menu.Add(item);
            return item;
        }
        public TextMenu.Button CreateMenuStringInput(TextMenu menu, string dialogLabel, Func<string, string>? dialogTransform, int maxValueLength, Func<string> currentValue, Func<string, string> newValue) {
            string label = $"modoptions_celestenetclient_{dialogLabel}".DialogClean();
            TextMenu.Button item = new TextMenu.Button(dialogTransform?.Invoke(label) ?? label);
            item.Pressed(() => {
                Audio.Play("event:/ui/main/savefile_rename_start");
                menu.SceneAs<Overworld>().Goto<OuiModOptionString>().Init<OuiModOptions>(
                    currentValue.Invoke(),
                    v => newValue.Invoke(v),
                    maxValueLength
                );
            });
            menu.Add(item);
            return item;
        }

        public void CreateConnectedEntry(TextMenu menu, bool inGame) {
            menu.Add(
                (EnabledEntry = new TextMenu.OnOff("modoptions_celestenetclient_connected".DialogClean(), Connected))
                .Change(v => Connected = v)
            );
            EnabledEntry.AddDescription(menu, "modoptions_celestenetclient_connectedhint".DialogClean());
        }

        public void CreateServerEntry(TextMenu menu, bool inGame) {
#if DEBUG
            ServerEntry = CreateMenuStringInput(menu, "SERVER", s => s.Replace("((server))", Server), 30, () => Server, newVal => Server = newVal);
            ServerEntry.Disabled = inGame || Connected;
            ServerEntry.AddDescription(menu, "modoptions_celestenetclient_devonlyhint".DialogClean());
#endif
        }

        public void CreateNameEntry(TextMenu menu, bool inGame)
        {
            NameEntry = CreateMenuStringInput(menu, "NAME", s => s.Replace("((name))", Name), 20, () => Name, newVal => Name = newVal);
            NameEntry.AddDescription(menu, "modoptions_celestenetclient_namehint".DialogClean());
            NameEntry.Disabled = inGame || Connected || _loginMode != LoginModeType.Guest;
        }
        public void CreateKeyEntry(TextMenu menu, bool inGame)
        {
            KeyEntry = CreateMenuStringInput(menu, "KEY", s => s.Replace("((key))", Key.Length > 0 ? "########" : "-"), 20, () => Key, newVal => Key = newVal);
            KeyEntry.AddDescription(menu, "modoptions_celestenetclient_keyhint".DialogClean());
            KeyEntry.Disabled = inGame || Connected || _loginMode != LoginModeType.Key;
        }

        public void CreateEmotesEntry(TextMenu menu, bool inGame) {
            TextMenu.Button item = CreateMenuButton(menu, "RELOAD", null, () => {
                CelesteNetClientSettings settingsOld = CelesteNetClientModule.Settings;
                CelesteNetClientModule.Instance.LoadSettings();
                CelesteNetClientSettings settingsNew = CelesteNetClientModule.Settings;
                CelesteNetClientModule.Instance._Settings = settingsOld;

                settingsOld.Emotes = settingsNew.Emotes;
            });
            item.AddDescription(menu, "modoptions_celestenetclient_reloadhint".DialogClean());
        }

        public void CreateExtraServersEntry(TextMenu menu, bool inGame) {
#if DEBUG
            int selected = 0;
            for (int i = 0; i < ExtraServers.Length; i++)
                if (ExtraServers[i] == Server)
                    selected = i+1;

            ExtraServersEntry = CreateMenuSlider(
                menu, "EXTRASERVERS_SLIDER",
                0, ExtraServers.Length, selected,
                i => i == 0 ? DefaultServer : ExtraServers[i-1],
                i => {
                    if (!Connected && i <= ExtraServers.Length)
                        Server = i == 0 ? DefaultServer : ExtraServers[i-1];
                }
            );

            ExtraServersEntry.Visible = ExtraServers.Length > 0;
            ExtraServersEntry.Disabled = Connected;

            TextMenu.Button item = CreateMenuButton(menu, "EXTRASERVERS_RELOAD", null, () => {
                CelesteNetClientSettings settingsOld = CelesteNetClientModule.Settings;
                CelesteNetClientModule.Instance.LoadSettings();
                CelesteNetClientSettings settingsNew = CelesteNetClientModule.Settings;
                CelesteNetClientModule.Instance._Settings = settingsOld;

                settingsOld.ExtraServers = settingsNew.ExtraServers;

                int old_idx = ExtraServersEntry.Index;
                ExtraServersEntry.Index = 0;
                ExtraServersEntry.Values.Clear();

                for (int i = 0; i <= ExtraServers.Length; i++)
                    ExtraServersEntry.Add(i == 0 ? DefaultServer : ExtraServers[i-1], i, i == old_idx);

                ExtraServersEntry.Visible = ExtraServers.Length > 0;
            });
            item.AddDescription(menu, "modoptions_celestenetclient_reloadhint".DialogClean());
#endif
        }

        public void CreateUISizeChatEntry(TextMenu menu, bool inGame) {
            if (UISizeChat < UISizeMin || UISizeChat > UISizeMax)
                UISizeChat = UISize;
            UISizeChatSlider = CreateMenuSlider(menu, "UISIZECHAT", UISizeMin, UISizeMax, UISizeChat, i => i.ToString(), v => _UISizeChat = v);
        }

        public void CreateUISizePlayerListEntry(TextMenu menu, bool inGame) {
            if (UISizePlayerList < UISizeMin || UISizePlayerList > UISizeMax)
                UISizePlayerList = UISize;
            UISizePlayerListSlider = CreateMenuSlider(menu, "UISIZEPLAYERLIST", UISizeMin, UISizeMax, UISizePlayerList, i => i.ToString(), v => _UISizePlayerList = v);
        }

        public void CreateResetGeneralButtonEntry(TextMenu menu, bool inGame) {
            ResetGeneralButton = CreateMenuButton(menu, "RESETGENERAL", null, () => {
                SettingsVersionDoNotEdit = SettingsVersionCurrent;
                Server = DefaultServer;
                // do this which is hopefully visually correct on the OnOff items...
                AutoReconnectEntry?.RightPressed();
                ReceivePlayerAvatarsEntry?.RightPressed();
                // ... but also making sure these are in fact set to these values
                AutoReconnect = true;
                ReceivePlayerAvatars = true;
            });
            ResetGeneralButton.AddDescription(menu, "modoptions_celestenetclient_resetgeneralhint".DialogClean());
            ResetGeneralButton.Disabled = Connected;
        }

        public void CreateAutoReconnectEntry(TextMenu menu, bool inGame) {
            menu.Add(
                (AutoReconnectEntry = new TextMenu.OnOff("modoptions_celestenetclient_autoreconnect".DialogClean(), AutoReconnect))
                .Change(v => AutoReconnect = v)
            );
            AutoReconnectEntry.AddDescription(menu, "modoptions_celestenetclient_autoreconnecthint".DialogClean());
        }

        public void CreateReceivePlayerAvatarsEntry(TextMenu menu, bool inGame) {
            menu.Add(
                (ReceivePlayerAvatarsEntry = new TextMenu.OnOff("modoptions_celestenetclient_avatars".DialogClean(), ReceivePlayerAvatars))
                .Change(v => ReceivePlayerAvatars = v)
            );
            ReceivePlayerAvatarsEntry.AddDescription(menu, "modoptions_celestenetclient_avatarshint".DialogClean());
        }

        #endregion

        [Flags]
        public enum SyncMode {
            OFF =           0b00,
            Send =          0b01,
            Receive =       0b10,
            ON =            0b11
        }

        public enum LoginModeType
        {
            Guest = 0,
            Key = 1
        }
        public enum OffScreenModes {
            Unmodified = 0,
            Hidden = 1,
            Opacity = 2
        }
    }

    // Settings type with relevant properties from CelesteNetClientSettings.SettingsVersion < 2 (before Settings Version number existed)
    // will be loaded in CelesteNetClientModule.LoadOldSettings() to get old values and potentially adjust them to new format
    public class CelesteNetClientSettingsBeforeVersion2 : EverestModuleSettings
    {

        public ConnectionType ConnectionType { get; set; } = ConnectionType.Auto;

        public LogLevel DevLogLevel { get; set; }

        public bool Interactions { get; set; } = true;
        public CelesteNetClientSettings.SyncMode Sounds { get; set; } = CelesteNetClientSettings.SyncMode.ON;
        [SettingRange(1, 10)]
        public int SoundVolume { get; set; } = 8;
        public CelesteNetClientSettings.SyncMode Entities { get; set; } = CelesteNetClientSettings.SyncMode.ON;

        public CelesteNetPlayerListComponent.ListModes PlayerListMode { get; set; } = CelesteNetPlayerListComponent.ListModes.Channels;
        public CelesteNetPlayerListComponent.LocationModes ShowPlayerListLocations { get; set; } = CelesteNetPlayerListComponent.LocationModes.ON;

        public bool PlayerListShortenRandomizer { get; set; } = true;

        public bool PlayerListAllowSplit { get; set; } = true;
        public bool PlayerListShowPing { get; set; } = true;

        public CelesteNetChatComponent.ChatMode ShowNewMessages { get; set; }

        [SettingRange(0, 4)]
        public int PlayerOpacity { get; set; } = 4;

        [SettingRange(0, 4)]
        public int NameOpacity { get; set; } = 4;

        public bool ShowOwnName { get; set; } = true;

        [SettingRange(4, 16)]
        public int ChatLogLength { get; set; } = 8;

        [SettingRange(1, 5)]
        public int ChatScrollSpeed { get; set; } = 2;
        public CelesteNetChatComponent.ChatScrollFade ChatScrollFading { get; set; } = CelesteNetChatComponent.ChatScrollFade.Fast;

    }
}<|MERGE_RESOLUTION|>--- conflicted
+++ resolved
@@ -68,17 +68,13 @@
         [SettingIgnore, YamlIgnore]
         public TextMenu.OnOff ReceivePlayerAvatarsEntry { get; protected set; }
 
-<<<<<<< HEAD
+        [SettingSubText("modoptions_celestenetclient_hideownchannelhint")]
+        public bool HideOwnChannelName { get; set; } = false;
+
         public const string DefaultServer = "celeste.0x0a.de";
 #if DEBUG
         [SettingSubHeader("modoptions_celestenetclient_subheading_general")]
 #else
-=======
-        [SettingSubText("modoptions_celestenetclient_hideownchannelhint")]
-        public bool HideOwnChannelName { get; set; } = false;
-
-#if !DEBUG
->>>>>>> 22612a92
         [SettingIgnore]
 #endif
         [SettingSubText("modoptions_celestenetclient_devonlyhint")]
